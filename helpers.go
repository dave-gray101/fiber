--- conflicted
+++ resolved
@@ -17,12 +17,9 @@
 	"time"
 	"unsafe"
 
-<<<<<<< HEAD
-=======
 	"github.com/gofiber/fiber/v2/log"
-	"github.com/gofiber/fiber/v2/utils"
-
->>>>>>> e91b02b3
+	"github.com/gofiber/utils/v2"
+
 	"github.com/valyala/bytebufferpool"
 	"github.com/valyala/fasthttp"
 )
@@ -106,63 +103,6 @@
 			continue
 		}
 		// Reset stack index
-<<<<<<< HEAD
-		c.setIndexRoute(-1)
-
-		tree, ok := c.App().treeStack[i][c.getTreePath()]
-=======
-		indexRoute := -1
-		tree, ok := ctx.app.treeStack[i][ctx.treePath]
->>>>>>> e91b02b3
-		if !ok {
-			tree = c.App().treeStack[i][""]
-		}
-		// Get stack length
-		lenr := len(tree) - 1
-		// Loop over the route stack starting from previous index
-<<<<<<< HEAD
-		for c.getIndexRoute() < lenr {
-			// Increment route index
-			c.setIndexRoute(c.getIndexRoute() + 1)
-			// Get *Route
-			route := tree[c.getIndexRoute()]
-=======
-		for indexRoute < lenr {
-			// Increment route index
-			indexRoute++
-			// Get *Route
-			route := tree[indexRoute]
->>>>>>> e91b02b3
-			// Skip use routes
-			if route.use {
-				continue
-			}
-			// Check if it matches the request path
-			match := route.match(c.getDetectionPath(), c.Path(), c.getValues())
-			// No match, next route
-			if match {
-				// We matched
-				exists = true
-				// Add method to Allow header
-				c.Append(HeaderAllow, methods[i])
-				// Break stack loop
-				break
-			}
-		}
-	}
-	return exists
-}
-
-// Scan stack if other methods match the request
-func (app *App) methodExistCustom(c CustomCtx) bool {
-	var exists bool
-	methods := app.config.RequestMethods
-	for i := 0; i < len(methods); i++ {
-		// Skip original method
-		if c.getMethodINT() == i {
-			continue
-		}
-		// Reset stack index
 		c.setIndexRoute(-1)
 
 		tree, ok := c.App().treeStack[i][c.getTreePath()]
@@ -197,6 +137,50 @@
 	return exists
 }
 
+// Scan stack if other methods match the request
+func (app *App) methodExistCustom(c CustomCtx) bool {
+	var exists bool
+	methods := app.config.RequestMethods
+	for i := 0; i < len(methods); i++ {
+		// Skip original method
+		if c.getMethodINT() == i {
+			continue
+		}
+		// Reset stack index
+		c.setIndexRoute(-1)
+
+		tree, ok := c.App().treeStack[i][c.getTreePath()]
+		if !ok {
+			tree = c.App().treeStack[i][""]
+		}
+		// Get stack length
+		lenr := len(tree) - 1
+		// Loop over the route stack starting from previous index
+		for c.getIndexRoute() < lenr {
+			// Increment route index
+			c.setIndexRoute(c.getIndexRoute() + 1)
+			// Get *Route
+			route := tree[c.getIndexRoute()]
+			// Skip use routes
+			if route.use {
+				continue
+			}
+			// Check if it matches the request path
+			match := route.match(c.getDetectionPath(), c.Path(), c.getValues())
+			// No match, next route
+			if match {
+				// We matched
+				exists = true
+				// Add method to Allow header
+				c.Append(HeaderAllow, methods[i])
+				// Break stack loop
+				break
+			}
+		}
+	}
+	return exists
+}
+
 // uniqueRouteStack drop all not unique routes from the slice
 func uniqueRouteStack(stack []*Route) []*Route {
 	var unique []*Route
@@ -221,62 +205,6 @@
 	return value
 }
 
-<<<<<<< HEAD
-=======
-const normalizedHeaderETag = "Etag"
-
-// Generate and set ETag header to response
-func setETag(c *Ctx, weak bool) { //nolint: revive // Accepting a bool param is fine here
-	// Don't generate ETags for invalid responses
-	if c.fasthttp.Response.StatusCode() != StatusOK {
-		return
-	}
-	body := c.fasthttp.Response.Body()
-	// Skips ETag if no response body is present
-	if len(body) == 0 {
-		return
-	}
-	// Get ETag header from request
-	clientEtag := c.Get(HeaderIfNoneMatch)
-
-	// Generate ETag for response
-	const pol = 0xD5828281
-	crc32q := crc32.MakeTable(pol)
-	etag := fmt.Sprintf("\"%d-%v\"", len(body), crc32.Checksum(body, crc32q))
-
-	// Enable weak tag
-	if weak {
-		etag = "W/" + etag
-	}
-
-	// Check if client's ETag is weak
-	if strings.HasPrefix(clientEtag, "W/") {
-		// Check if server's ETag is weak
-		if clientEtag[2:] == etag || clientEtag[2:] == etag[2:] {
-			// W/1 == 1 || W/1 == W/1
-			if err := c.SendStatus(StatusNotModified); err != nil {
-				log.Errorf("setETag: failed to SendStatus: %v", err)
-			}
-			c.fasthttp.ResetBody()
-			return
-		}
-		// W/1 != W/2 || W/1 != 2
-		c.setCanonical(normalizedHeaderETag, etag)
-		return
-	}
-	if strings.Contains(clientEtag, etag) {
-		// 1 == 1
-		if err := c.SendStatus(StatusNotModified); err != nil {
-			log.Errorf("setETag: failed to SendStatus: %v", err)
-		}
-		c.fasthttp.ResetBody()
-		return
-	}
-	// 1 != 2
-	c.setCanonical(normalizedHeaderETag, etag)
-}
-
->>>>>>> e91b02b3
 func getGroupPath(prefix, path string) string {
 	if len(path) == 0 {
 		return prefix
@@ -350,20 +278,20 @@
 		order++
 
 		// Skip spaces
-		header = utils.TrimLeft(header, ' ')
+		header = strings.TrimLeft(header, " ")
 
 		// Get spec
 		commaPos = strings.IndexByte(header, ',')
 		if commaPos != -1 {
 			spec = strings.TrimSpace(header[:commaPos])
 		} else {
-			spec = utils.TrimLeft(header, ' ')
+			spec = strings.TrimLeft(header, " ")
 		}
 
 		// Get quality
 		quality := 1.0
 		if factorSign := strings.IndexByte(spec, ';'); factorSign != -1 {
-			factor := utils.Trim(spec[factorSign+1:], ' ')
+			factor := strings.Trim(spec[factorSign+1:], " ")
 			if strings.HasPrefix(factor, "q=") {
 				if q, err := fasthttp.ParseUfloat(utils.UnsafeBytes(factor[2:])); err == nil {
 					quality = q
