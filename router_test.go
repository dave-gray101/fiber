// ⚡️ Fiber is an Express inspired web framework written in Go with ☕️
// 📃 Github Repository: https://github.com/gofiber/fiber
// 📌 API Documentation: https://docs.gofiber.io

//nolint:bodyclose // Much easier to just ignore memory leaks in tests
package fiber

import (
	"encoding/json"
	"errors"
	"fmt"
	"io"
	"net/http/httptest"
	"os"
	"strings"
	"testing"

<<<<<<< HEAD
	"github.com/gofiber/utils/v2"
	"github.com/stretchr/testify/require"
=======
	"github.com/gofiber/fiber/v2/utils"

>>>>>>> 61a33361
	"github.com/valyala/fasthttp"
)

var routesFixture routeJSON

func init() {
	dat, err := os.ReadFile("./.github/testdata/testRoutes.json")
	if err != nil {
		panic(err)
	}
	if err := json.Unmarshal(dat, &routesFixture); err != nil {
		panic(err)
	}
}

func Test_Route_Match_SameLength(t *testing.T) {
	t.Parallel()

	app := New()

	app.Get("/:param", func(c Ctx) error {
		return c.SendString(c.Params("param"))
	})

	resp, err := app.Test(httptest.NewRequest(MethodGet, "/:param", nil))
	require.NoError(t, err, "app.Test(req)")
	require.Equal(t, 200, resp.StatusCode, "Status code")

	body, err := io.ReadAll(resp.Body)
	require.NoError(t, err, "app.Test(req)")
	require.Equal(t, ":param", app.getString(body))

	// with param
	resp, err = app.Test(httptest.NewRequest(MethodGet, "/test", nil))
	require.NoError(t, err, "app.Test(req)")
	require.Equal(t, 200, resp.StatusCode, "Status code")

	body, err = io.ReadAll(resp.Body)
	require.NoError(t, err, "app.Test(req)")
	require.Equal(t, "test", app.getString(body))
}

func Test_Route_Match_Star(t *testing.T) {
	t.Parallel()

	app := New()

	app.Get("/*", func(c Ctx) error {
		return c.SendString(c.Params("*"))
	})

	resp, err := app.Test(httptest.NewRequest(MethodGet, "/*", nil))
	require.NoError(t, err, "app.Test(req)")
	require.Equal(t, 200, resp.StatusCode, "Status code")

	body, err := io.ReadAll(resp.Body)
	require.NoError(t, err, "app.Test(req)")
	require.Equal(t, "*", app.getString(body))

	// with param
	resp, err = app.Test(httptest.NewRequest(MethodGet, "/test", nil))
	require.NoError(t, err, "app.Test(req)")
	require.Equal(t, 200, resp.StatusCode, "Status code")

	body, err = io.ReadAll(resp.Body)
	require.NoError(t, err, "app.Test(req)")
	require.Equal(t, "test", app.getString(body))

	// without parameter
	route := Route{
		star:        true,
		path:        "/*",
		routeParser: routeParser{},
	}
	params := [maxParams]string{}
	match := route.match("", "", &params)
	require.True(t, match)
	require.Equal(t, [maxParams]string{}, params)

	// with parameter
	match = route.match("/favicon.ico", "/favicon.ico", &params)
	require.True(t, match)
	require.Equal(t, [maxParams]string{"favicon.ico"}, params)

	// without parameter again
	match = route.match("", "", &params)
	require.True(t, match)
	require.Equal(t, [maxParams]string{}, params)
}

func Test_Route_Match_Root(t *testing.T) {
	t.Parallel()

	app := New()

	app.Get("/", func(c Ctx) error {
		return c.SendString("root")
	})

	resp, err := app.Test(httptest.NewRequest(MethodGet, "/", nil))
	require.NoError(t, err, "app.Test(req)")
	require.Equal(t, 200, resp.StatusCode, "Status code")

	body, err := io.ReadAll(resp.Body)
	require.NoError(t, err, "app.Test(req)")
	require.Equal(t, "root", app.getString(body))
}

func Test_Route_Match_Parser(t *testing.T) {
	t.Parallel()

	app := New()

	app.Get("/foo/:ParamName", func(c Ctx) error {
		return c.SendString(c.Params("ParamName"))
	})
	app.Get("/Foobar/*", func(c Ctx) error {
		return c.SendString(c.Params("*"))
	})
	resp, err := app.Test(httptest.NewRequest(MethodGet, "/foo/bar", nil))
	require.NoError(t, err, "app.Test(req)")
	require.Equal(t, 200, resp.StatusCode, "Status code")

	body, err := io.ReadAll(resp.Body)
	require.NoError(t, err, "app.Test(req)")
	require.Equal(t, "bar", app.getString(body))

	// with star
	resp, err = app.Test(httptest.NewRequest(MethodGet, "/Foobar/test", nil))
	require.NoError(t, err, "app.Test(req)")
	require.Equal(t, 200, resp.StatusCode, "Status code")

	body, err = io.ReadAll(resp.Body)
	require.NoError(t, err, "app.Test(req)")
	require.Equal(t, "test", app.getString(body))
}

func Test_Route_Match_Middleware(t *testing.T) {
	t.Parallel()

	app := New()

	app.Use("/foo/*", func(c Ctx) error {
		return c.SendString(c.Params("*"))
	})

	resp, err := app.Test(httptest.NewRequest(MethodGet, "/foo/*", nil))
	require.NoError(t, err, "app.Test(req)")
	require.Equal(t, 200, resp.StatusCode, "Status code")

	body, err := io.ReadAll(resp.Body)
	require.NoError(t, err, "app.Test(req)")
	require.Equal(t, "*", app.getString(body))

	// with param
	resp, err = app.Test(httptest.NewRequest(MethodGet, "/foo/bar/fasel", nil))
	require.NoError(t, err, "app.Test(req)")
	require.Equal(t, 200, resp.StatusCode, "Status code")

	body, err = io.ReadAll(resp.Body)
	require.NoError(t, err, "app.Test(req)")
	require.Equal(t, "bar/fasel", app.getString(body))
}

func Test_Route_Match_UnescapedPath(t *testing.T) {
	t.Parallel()

	app := New(Config{UnescapePath: true})

	app.Use("/créer", func(c Ctx) error {
		return c.SendString("test")
	})

	resp, err := app.Test(httptest.NewRequest(MethodGet, "/cr%C3%A9er", nil))
	require.NoError(t, err, "app.Test(req)")
	require.Equal(t, StatusOK, resp.StatusCode, "Status code")

	body, err := io.ReadAll(resp.Body)
	require.NoError(t, err, "app.Test(req)")
	require.Equal(t, "test", app.getString(body))
	// without special chars
	resp, err = app.Test(httptest.NewRequest(MethodGet, "/créer", nil))
	require.NoError(t, err, "app.Test(req)")
	require.Equal(t, StatusOK, resp.StatusCode, "Status code")

	// check deactivated behavior
	app.config.UnescapePath = false
	resp, err = app.Test(httptest.NewRequest(MethodGet, "/cr%C3%A9er", nil))
	require.NoError(t, err, "app.Test(req)")
	require.Equal(t, StatusNotFound, resp.StatusCode, "Status code")
}

func Test_Route_Match_WithEscapeChar(t *testing.T) {
	t.Parallel()

	app := New()
	// static route and escaped part
	app.Get("/v1/some/resource/name\\:customVerb", func(c Ctx) error {
		return c.SendString("static")
	})
	// group route
	group := app.Group("/v2/\\:firstVerb")
	group.Get("/\\:customVerb", func(c Ctx) error {
		return c.SendString("group")
	})
	// route with resource param and escaped part
	app.Get("/v3/:resource/name\\:customVerb", func(c Ctx) error {
		return c.SendString(c.Params("resource"))
	})

	// check static route
	resp, err := app.Test(httptest.NewRequest(MethodGet, "/v1/some/resource/name:customVerb", nil))
	require.NoError(t, err, "app.Test(req)")
	require.Equal(t, StatusOK, resp.StatusCode, "Status code")

	body, err := io.ReadAll(resp.Body)
	require.NoError(t, err, "app.Test(req)")
	require.Equal(t, "static", app.getString(body))

	// check group route
	resp, err = app.Test(httptest.NewRequest(MethodGet, "/v2/:firstVerb/:customVerb", nil))
	require.NoError(t, err, "app.Test(req)")
	require.Equal(t, StatusOK, resp.StatusCode, "Status code")

	body, err = io.ReadAll(resp.Body)
	require.NoError(t, err, "app.Test(req)")
	require.Equal(t, "group", app.getString(body))

	// check param route
	resp, err = app.Test(httptest.NewRequest(MethodGet, "/v3/awesome/name:customVerb", nil))
	require.NoError(t, err, "app.Test(req)")
	require.Equal(t, StatusOK, resp.StatusCode, "Status code")

	body, err = io.ReadAll(resp.Body)
	require.NoError(t, err, "app.Test(req)")
	require.Equal(t, "awesome", app.getString(body))
}

func Test_Route_Match_Middleware_HasPrefix(t *testing.T) {
	t.Parallel()

	app := New()

	app.Use("/foo", func(c Ctx) error {
		return c.SendString("middleware")
	})

	resp, err := app.Test(httptest.NewRequest(MethodGet, "/foo/bar", nil))
	require.NoError(t, err, "app.Test(req)")
	require.Equal(t, 200, resp.StatusCode, "Status code")

	body, err := io.ReadAll(resp.Body)
	require.NoError(t, err, "app.Test(req)")
	require.Equal(t, "middleware", app.getString(body))
}

func Test_Route_Match_Middleware_Root(t *testing.T) {
	t.Parallel()

	app := New()

	app.Use("/", func(c Ctx) error {
		return c.SendString("middleware")
	})

	resp, err := app.Test(httptest.NewRequest(MethodGet, "/everything", nil))
	require.NoError(t, err, "app.Test(req)")
	require.Equal(t, 200, resp.StatusCode, "Status code")

	body, err := io.ReadAll(resp.Body)
	require.NoError(t, err, "app.Test(req)")
	require.Equal(t, "middleware", app.getString(body))
}

func Test_Router_Register_Missing_Handler(t *testing.T) {
	t.Parallel()

	app := New()
	defer func() {
		if err := recover(); err != nil {
			require.Equal(t, "missing handler/middleware in route: /doe\n", fmt.Sprintf("%v", err))
		}
	}()
	app.register([]string{"USE"}, "/doe", nil, nil)
}

func Test_Ensure_Router_Interface_Implementation(t *testing.T) {
<<<<<<< HEAD
	var app any = (*App)(nil)
=======
	t.Parallel()

	var app interface{} = (*App)(nil)
>>>>>>> 61a33361
	_, ok := app.(Router)
	require.True(t, ok)

	var group any = (*Group)(nil)
	_, ok = group.(Router)
<<<<<<< HEAD
	require.True(t, ok)
=======
	utils.AssertEqual(t, true, ok)
}

func Test_Router_Handler_SetETag(t *testing.T) {
	t.Parallel()

	app := New()
	app.config.ETag = true

	app.Get("/", func(c *Ctx) error {
		return c.SendString("Hello, World!")
	})

	c := &fasthttp.RequestCtx{}

	app.Handler()(c)

	utils.AssertEqual(t, `"13-1831710635"`, string(c.Response.Header.Peek(HeaderETag)))
>>>>>>> 61a33361
}

func Test_Router_Handler_Catch_Error(t *testing.T) {
	t.Parallel()

	app := New()
	app.config.ErrorHandler = func(c Ctx, err error) error {
		return errors.New("fake error")
	}

	app.Get("/", func(c Ctx) error {
		return ErrForbidden
	})

	c := &fasthttp.RequestCtx{}

	app.Handler()(c)

	require.Equal(t, StatusInternalServerError, c.Response.Header.StatusCode())
}

func Test_Route_Static_Root(t *testing.T) {
	t.Parallel()

	dir := "./.github/testdata/fs/css"
	app := New()
	app.Static("/", dir, Static{
		Browse: true,
	})

	resp, err := app.Test(httptest.NewRequest(MethodGet, "/", nil))
	require.NoError(t, err, "app.Test(req)")
	require.Equal(t, 200, resp.StatusCode, "Status code")

	resp, err = app.Test(httptest.NewRequest(MethodGet, "/style.css", nil))
	require.NoError(t, err, "app.Test(req)")
	require.Equal(t, 200, resp.StatusCode, "Status code")

	body, err := io.ReadAll(resp.Body)
	require.NoError(t, err, "app.Test(req)")
	require.True(t, strings.Contains(app.getString(body), "color"))

	app = New()
	app.Static("/", dir)

	resp, err = app.Test(httptest.NewRequest(MethodGet, "/", nil))
	require.NoError(t, err, "app.Test(req)")
	require.Equal(t, 404, resp.StatusCode, "Status code")

	resp, err = app.Test(httptest.NewRequest(MethodGet, "/style.css", nil))
	require.NoError(t, err, "app.Test(req)")
	require.Equal(t, 200, resp.StatusCode, "Status code")

	body, err = io.ReadAll(resp.Body)
	require.NoError(t, err, "app.Test(req)")
	require.True(t, strings.Contains(app.getString(body), "color"))
}

func Test_Route_Static_HasPrefix(t *testing.T) {
	t.Parallel()

	dir := "./.github/testdata/fs/css"
	app := New()
	app.Static("/static", dir, Static{
		Browse: true,
	})

	resp, err := app.Test(httptest.NewRequest(MethodGet, "/static", nil))
	require.NoError(t, err, "app.Test(req)")
	require.Equal(t, 200, resp.StatusCode, "Status code")

	resp, err = app.Test(httptest.NewRequest(MethodGet, "/static/", nil))
	require.NoError(t, err, "app.Test(req)")
	require.Equal(t, 200, resp.StatusCode, "Status code")

	resp, err = app.Test(httptest.NewRequest(MethodGet, "/static/style.css", nil))
	require.NoError(t, err, "app.Test(req)")
	require.Equal(t, 200, resp.StatusCode, "Status code")

	body, err := io.ReadAll(resp.Body)
	require.NoError(t, err, "app.Test(req)")
	require.True(t, strings.Contains(app.getString(body), "color"))

	app = New()
	app.Static("/static/", dir, Static{
		Browse: true,
	})

	resp, err = app.Test(httptest.NewRequest(MethodGet, "/static", nil))
	require.NoError(t, err, "app.Test(req)")
	require.Equal(t, 200, resp.StatusCode, "Status code")

	resp, err = app.Test(httptest.NewRequest(MethodGet, "/static/", nil))
	require.NoError(t, err, "app.Test(req)")
	require.Equal(t, 200, resp.StatusCode, "Status code")

	resp, err = app.Test(httptest.NewRequest(MethodGet, "/static/style.css", nil))
	require.NoError(t, err, "app.Test(req)")
	require.Equal(t, 200, resp.StatusCode, "Status code")

	body, err = io.ReadAll(resp.Body)
	require.NoError(t, err, "app.Test(req)")
	require.True(t, strings.Contains(app.getString(body), "color"))

	app = New()
	app.Static("/static", dir)

	resp, err = app.Test(httptest.NewRequest(MethodGet, "/static", nil))
	require.NoError(t, err, "app.Test(req)")
	require.Equal(t, 404, resp.StatusCode, "Status code")

	resp, err = app.Test(httptest.NewRequest(MethodGet, "/static/", nil))
	require.NoError(t, err, "app.Test(req)")
	require.Equal(t, 404, resp.StatusCode, "Status code")

	resp, err = app.Test(httptest.NewRequest(MethodGet, "/static/style.css", nil))
	require.NoError(t, err, "app.Test(req)")
	require.Equal(t, 200, resp.StatusCode, "Status code")

	body, err = io.ReadAll(resp.Body)
	require.NoError(t, err, "app.Test(req)")
	require.True(t, strings.Contains(app.getString(body), "color"))

	app = New()
	app.Static("/static/", dir)

	resp, err = app.Test(httptest.NewRequest(MethodGet, "/static", nil))
	require.NoError(t, err, "app.Test(req)")
	require.Equal(t, 404, resp.StatusCode, "Status code")

	resp, err = app.Test(httptest.NewRequest(MethodGet, "/static/", nil))
	require.NoError(t, err, "app.Test(req)")
	require.Equal(t, 404, resp.StatusCode, "Status code")

	resp, err = app.Test(httptest.NewRequest(MethodGet, "/static/style.css", nil))
	require.NoError(t, err, "app.Test(req)")
	require.Equal(t, 200, resp.StatusCode, "Status code")

	body, err = io.ReadAll(resp.Body)
	require.NoError(t, err, "app.Test(req)")
	require.True(t, strings.Contains(app.getString(body), "color"))
}

//////////////////////////////////////////////
///////////////// BENCHMARKS /////////////////
//////////////////////////////////////////////

func registerDummyRoutes(app *App) {
	h := func(c Ctx) error {
		return nil
	}
	for _, r := range routesFixture.GithubAPI {
		app.Add([]string{r.Method}, r.Path, h)
	}
}

// go test -v -run=^$ -bench=Benchmark_App_MethodNotAllowed -benchmem -count=4
func Benchmark_App_MethodNotAllowed(b *testing.B) {
	app := New()
	h := func(c Ctx) error {
		return c.SendString("Hello World!")
	}
	app.All("/this/is/a/", h)
	app.Get("/this/is/a/dummy/route/oke", h)
	appHandler := app.Handler()
	c := &fasthttp.RequestCtx{}

	c.Request.Header.SetMethod("DELETE")
	c.URI().SetPath("/this/is/a/dummy/route/oke")

	b.ResetTimer()
	for n := 0; n < b.N; n++ {
		appHandler(c)
	}
	b.StopTimer()
	require.Equal(b, 405, c.Response.StatusCode())
	require.Equal(b, "GET", string(c.Response.Header.Peek("Allow")))
	require.Equal(b, utils.StatusMessage(StatusMethodNotAllowed), string(c.Response.Body()))
}

// go test -v ./... -run=^$ -bench=Benchmark_Router_NotFound -benchmem -count=4
func Benchmark_Router_NotFound(b *testing.B) {
	app := New()
	app.Use(func(c Ctx) error {
		return c.Next()
	})
	registerDummyRoutes(app)
	appHandler := app.Handler()
	c := &fasthttp.RequestCtx{}

	c.Request.Header.SetMethod("DELETE")
	c.URI().SetPath("/this/route/does/not/exist")

	b.ResetTimer()
	for n := 0; n < b.N; n++ {
		appHandler(c)
	}
	require.Equal(b, 404, c.Response.StatusCode())
	require.Equal(b, "Cannot DELETE /this/route/does/not/exist", string(c.Response.Body()))
}

// go test -v ./... -run=^$ -bench=Benchmark_Router_Handler -benchmem -count=4
func Benchmark_Router_Handler(b *testing.B) {
	app := New()
	registerDummyRoutes(app)
	appHandler := app.Handler()

	c := &fasthttp.RequestCtx{}

	c.Request.Header.SetMethod("DELETE")
	c.URI().SetPath("/user/keys/1337")

	b.ResetTimer()

	for n := 0; n < b.N; n++ {
		appHandler(c)
	}
}

func Benchmark_Router_Handler_Strict_Case(b *testing.B) {
	app := New(Config{
		StrictRouting: true,
		CaseSensitive: true,
	})
	registerDummyRoutes(app)
	appHandler := app.Handler()

	c := &fasthttp.RequestCtx{}

	c.Request.Header.SetMethod("DELETE")
	c.URI().SetPath("/user/keys/1337")

	b.ResetTimer()

	for n := 0; n < b.N; n++ {
		appHandler(c)
	}
}

// go test -v ./... -run=^$ -bench=Benchmark_Router_Chain -benchmem -count=4
func Benchmark_Router_Chain(b *testing.B) {
	app := New()
	handler := func(c Ctx) error {
		return c.Next()
	}
	app.Get("/", handler, handler, handler, handler, handler, handler)

	appHandler := app.Handler()

	c := &fasthttp.RequestCtx{}

	c.Request.Header.SetMethod(MethodGet)
	c.URI().SetPath("/")
	b.ResetTimer()
	for n := 0; n < b.N; n++ {
		appHandler(c)
	}
}

// go test -v ./... -run=^$ -bench=Benchmark_Router_WithCompression -benchmem -count=4
func Benchmark_Router_WithCompression(b *testing.B) {
	app := New()
	handler := func(c Ctx) error {
		return c.Next()
	}
	app.Get("/", handler)
	app.Get("/", handler)
	app.Get("/", handler)
	app.Get("/", handler)
	app.Get("/", handler)
	app.Get("/", handler)

	appHandler := app.Handler()
	c := &fasthttp.RequestCtx{}

	c.Request.Header.SetMethod(MethodGet)
	c.URI().SetPath("/")
	b.ResetTimer()
	for n := 0; n < b.N; n++ {
		appHandler(c)
	}
}

// go test -run=^$ -bench=Benchmark_Startup_Process -benchmem -count=9
func Benchmark_Startup_Process(b *testing.B) {
	for n := 0; n < b.N; n++ {
		app := New()
		registerDummyRoutes(app)
		app.startupProcess()
	}
}

// go test -v ./... -run=^$ -bench=Benchmark_Router_Next -benchmem -count=4
func Benchmark_Router_Next(b *testing.B) {
	app := New()
	registerDummyRoutes(app)
	app.startupProcess()

	request := &fasthttp.RequestCtx{}

	request.Request.Header.SetMethod("DELETE")
	request.URI().SetPath("/user/keys/1337")
	var res bool
	var err error

	c := app.NewCtx(request).(*DefaultCtx)

	b.ResetTimer()
	for n := 0; n < b.N; n++ {
		c.indexRoute = -1
		res, err = app.next(c)
	}
	require.NoError(b, err)
	require.True(b, res)
	require.Equal(b, 4, c.indexRoute)
}

// go test -v ./... -run=^$ -bench=Benchmark_Route_Match -benchmem -count=4
func Benchmark_Route_Match(b *testing.B) {
	var match bool
	var params [maxParams]string

	parsed := parseRoute("/user/keys/:id")
	route := &Route{
		use:         false,
		root:        false,
		star:        false,
		routeParser: parsed,
		Params:      parsed.params,
		path:        "/user/keys/:id",

		Path:   "/user/keys/:id",
		Method: "DELETE",
	}
	route.Handlers = append(route.Handlers, func(c Ctx) error {
		return nil
	})
	b.ResetTimer()
	for n := 0; n < b.N; n++ {
		match = route.match("/user/keys/1337", "/user/keys/1337", &params)
	}

	require.True(b, match)
	require.Equal(b, []string{"1337"}, params[0:len(parsed.params)])
}

// go test -v ./... -run=^$ -bench=Benchmark_Route_Match_Star -benchmem -count=4
func Benchmark_Route_Match_Star(b *testing.B) {
	var match bool
	var params [maxParams]string

	parsed := parseRoute("/*")
	route := &Route{
		use:         false,
		root:        false,
		star:        true,
		routeParser: parsed,
		Params:      parsed.params,
		path:        "/user/keys/bla",

		Path:   "/user/keys/bla",
		Method: "DELETE",
	}
	route.Handlers = append(route.Handlers, func(c Ctx) error {
		return nil
	})
	b.ResetTimer()

	for n := 0; n < b.N; n++ {
		match = route.match("/user/keys/bla", "/user/keys/bla", &params)
	}

	require.True(b, match)
	require.Equal(b, []string{"user/keys/bla"}, params[0:len(parsed.params)])
}

// go test -v ./... -run=^$ -bench=Benchmark_Route_Match_Root -benchmem -count=4
func Benchmark_Route_Match_Root(b *testing.B) {
	var match bool
	var params [maxParams]string

	parsed := parseRoute("/")
	route := &Route{
		use:         false,
		root:        true,
		star:        false,
		path:        "/",
		routeParser: parsed,
		Params:      parsed.params,

		Path:   "/",
		Method: "DELETE",
	}
	route.Handlers = append(route.Handlers, func(c Ctx) error {
		return nil
	})

	b.ResetTimer()

	for n := 0; n < b.N; n++ {
		match = route.match("/", "/", &params)
	}

	require.True(b, match)
	require.Equal(b, []string{}, params[0:len(parsed.params)])
}

// go test -v ./... -run=^$ -bench=Benchmark_Router_Handler_CaseSensitive -benchmem -count=4
func Benchmark_Router_Handler_CaseSensitive(b *testing.B) {
	app := New()
	app.config.CaseSensitive = true
	registerDummyRoutes(app)
	appHandler := app.Handler()

	c := &fasthttp.RequestCtx{}

	c.Request.Header.SetMethod("DELETE")
	c.URI().SetPath("/user/keys/1337")

	b.ResetTimer()

	for n := 0; n < b.N; n++ {
		appHandler(c)
	}
}

// go test -v ./... -run=^$ -bench=Benchmark_Router_Handler_Unescape -benchmem -count=4
func Benchmark_Router_Handler_Unescape(b *testing.B) {
	app := New()
	app.config.UnescapePath = true
	registerDummyRoutes(app)
	app.Delete("/créer", func(c Ctx) error {
		return nil
	})

	appHandler := app.Handler()

	c := &fasthttp.RequestCtx{}

	c.Request.Header.SetMethod(MethodDelete)
	c.URI().SetPath("/cr%C3%A9er")

	b.ResetTimer()

	for n := 0; n < b.N; n++ {
		c.URI().SetPath("/cr%C3%A9er")
		appHandler(c)
	}
}

// go test -run=^$ -bench=Benchmark_Router_Handler_StrictRouting -benchmem -count=4
func Benchmark_Router_Handler_StrictRouting(b *testing.B) {
	app := New()
	app.config.CaseSensitive = true
	registerDummyRoutes(app)
	appHandler := app.Handler()

	c := &fasthttp.RequestCtx{}

	c.Request.Header.SetMethod("DELETE")
	c.URI().SetPath("/user/keys/1337")

	b.ResetTimer()

	for n := 0; n < b.N; n++ {
		appHandler(c)
	}
}

// go test -run=^$ -bench=Benchmark_Router_Github_API -benchmem -count=16
func Benchmark_Router_Github_API(b *testing.B) {
	app := New()
	registerDummyRoutes(app)
	app.startupProcess()

	c := &fasthttp.RequestCtx{}
	var match bool
	var err error

	b.ResetTimer()

	for i := range routesFixture.TestRoutes {
		c.Request.Header.SetMethod(routesFixture.TestRoutes[i].Method)
		for n := 0; n < b.N; n++ {
			c.URI().SetPath(routesFixture.TestRoutes[i].Path)

			ctx := app.AcquireCtx().(*DefaultCtx)
			ctx.Reset(c)

			match, err = app.next(ctx)
			app.ReleaseCtx(ctx)
		}

		require.NoError(b, err)
		require.True(b, match)
	}
}

type testRoute struct {
	Method string `json:"method"`
	Path   string `json:"path"`
}

type routeJSON struct {
	TestRoutes []testRoute `json:"test_routes"`
	GithubAPI  []testRoute `json:"github_api"`
}<|MERGE_RESOLUTION|>--- conflicted
+++ resolved
@@ -15,13 +15,8 @@
 	"strings"
 	"testing"
 
-<<<<<<< HEAD
 	"github.com/gofiber/utils/v2"
 	"github.com/stretchr/testify/require"
-=======
-	"github.com/gofiber/fiber/v2/utils"
-
->>>>>>> 61a33361
 	"github.com/valyala/fasthttp"
 )
 
@@ -309,40 +304,15 @@
 }
 
 func Test_Ensure_Router_Interface_Implementation(t *testing.T) {
-<<<<<<< HEAD
-	var app any = (*App)(nil)
-=======
 	t.Parallel()
 
 	var app interface{} = (*App)(nil)
->>>>>>> 61a33361
 	_, ok := app.(Router)
 	require.True(t, ok)
 
 	var group any = (*Group)(nil)
 	_, ok = group.(Router)
-<<<<<<< HEAD
 	require.True(t, ok)
-=======
-	utils.AssertEqual(t, true, ok)
-}
-
-func Test_Router_Handler_SetETag(t *testing.T) {
-	t.Parallel()
-
-	app := New()
-	app.config.ETag = true
-
-	app.Get("/", func(c *Ctx) error {
-		return c.SendString("Hello, World!")
-	})
-
-	c := &fasthttp.RequestCtx{}
-
-	app.Handler()(c)
-
-	utils.AssertEqual(t, `"13-1831710635"`, string(c.Response.Header.Peek(HeaderETag)))
->>>>>>> 61a33361
 }
 
 func Test_Router_Handler_Catch_Error(t *testing.T) {
