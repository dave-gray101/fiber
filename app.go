--- conflicted
+++ resolved
@@ -378,11 +378,7 @@
 	// Print listening message
 	if !isChild() {
 		fmt.Printf("        _______ __\n  ____ / ____(_) /_  ___  _____\n_____ / /_  / / __ \\/ _ \\/ ___/\n  __ / __/ / / /_/ /  __/ /\n    /_/   /_/_.___/\\___/_/ v%s\n", Version)
-<<<<<<< HEAD
-		fmt.Printf("Started listening on %s\n", ln.Addr().String())
-=======
 		fmt.Printf("Started listening on %s\n", addr)
->>>>>>> 2f4cd15b
 	}
 	return app.server.Serve(ln)
 }
