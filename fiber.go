// 🚀 Fiber is an Express inspired web framework written in Go with 💖
// 📌 API Documentation: https://fiber.wiki
// 📝 Github Repository: https://github.com/gofiber/fiber

package fiber

import (
  "bufio"
  "crypto/tls"
  "fmt"
  "log"
  "net"
  "net/http"
  "net/http/httputil"
  "os"
  "os/exec"
  "reflect"
  "runtime"
  "strconv"
  "strings"
  "time"

  fasthttp "github.com/valyala/fasthttp"
)

// Version of current package
const Version = "1.8.42"

// Map is a shortcut for map[string]interface{}
type Map map[string]interface{}

// Fiber denotes the Fiber application.
type Fiber struct {
  server   *fasthttp.Server // FastHTTP server
  routes   []*Route         // Route stack
  Settings *Settings        // Fiber settings
}

// Settings holds is a struct holding the server settings
type Settings struct {
  // This will spawn multiple Go processes listening on the same port
  Prefork bool // default: false
  // Enable strict routing. When enabled, the router treats "/foo" and "/foo/" as different.
  StrictRouting bool // default: false
  // Enable case sensitivity. When enabled, "/Foo" and "/foo" are different routes.
  CaseSensitive bool // default: false
  // Enables the "Server: value" HTTP header.
  ServerHeader string // default: ""
  // Enables handler values to be immutable even if you return from handler
  Immutable bool // default: false
  // Max body size that the server accepts
  BodyLimit int // default: 4 * 1024 * 1024
  // Folder containing template files
  TemplateFolder string // default: ""
  // Template engine: html, amber, handlebars , mustache or pug
  TemplateEngine func(raw string, bind interface{}) (string, error) // default: nil
  // Extension for the template files
  TemplateExtension string // default: ""
  // The amount of time allowed to read the full request including body.
  ReadTimeout time.Duration // default: unlimited
  // The maximum duration before timing out writes of the response.
  WriteTimeout time.Duration // default: unlimited
  // The maximum amount of time to wait for the next request when keep-alive is enabled.
  IdleTimeout time.Duration // default: unlimited
}

// Group struct
type Group struct {
  prefix string
  app    *Fiber
}

// Global variables
var isPrefork, isChild bool

// New creates a new Fiber named instance.
// You can pass optional settings when creating a new instance.
func New(settings ...*Settings) *Fiber {
<<<<<<< HEAD
	// Parse arguments
	for _, v := range os.Args[1:] {
		if v == "-prefork" {
			isPrefork = true
		} else if v == "-child" {
			isChild = true
		}
	}
	// Create app
	app := new(Fiber)
	// Create settings
	app.Settings = new(Settings)
	// Set default settings
	app.Settings.Prefork = isPrefork
	app.Settings.BodyLimit = 4 * 1024 * 1024
	// If settings exist, set defaults
	if len(settings) > 0 {
		app.Settings = settings[0] // Set custom settings
		if !app.Settings.Prefork { // Default to -prefork flag if false
			app.Settings.Prefork = isPrefork
		}
		if app.Settings.BodyLimit == 0 { // Default MaxRequestBodySize
			app.Settings.BodyLimit = 4 * 1024 * 1024
		}
		if app.Settings.Immutable { // Replace unsafe conversion funcs
			getString = getStringImmutable
			getBytes = getBytesImmutable
		}
	}
	return app
=======
  // Parse arguments
  for _, v := range os.Args[1:] {
    if v == "-prefork" {
      isPrefork = true
    } else if v == "-child" {
      isChild = true
    }
  }
  // Create app
  app := new(Fiber)
  // Create settings
  app.Settings = new(Settings)
  // Set default settings
  app.Settings.Prefork = isPrefork
  app.Settings.BodyLimit = 4 * 1024 * 1024
  // If settings exist, set defaults
  if len(settings) > 0 {
    app.Settings = settings[0] // Set custom settings
    if !app.Settings.Prefork { // Default to -prefork flag if false
      app.Settings.Prefork = isPrefork
    }
    if app.Settings.BodyLimit == 0 { // Default MaxRequestBodySize
      app.Settings.BodyLimit = 4 * 1024 * 1024
    }
    if app.Settings.Immutable { // Replace unsafe conversion funcs
      getString = getStringImmutable
      getBytes = getBytesImmutable
    }
  }
  return app
>>>>>>> 7c629dec
}

// Group is used for Routes with common prefix to define a new sub-router with optional middleware.
func (app *Fiber) Group(prefix string, handlers ...func(*Ctx)) *Group {
  if len(handlers) > 0 {
    app.registerMethod("USE", prefix, handlers...)
  }
  return &Group{
    prefix: prefix,
    app:    app,
  }
}

// Static struct
type Static struct {
  // Transparently compresses responses if set to true
  // This works differently than the github.com/gofiber/compression middleware
  // The server tries minimizing CPU usage by caching compressed files.
  // It adds ".fiber.gz" suffix to the original file name.
  // Optional. Default value false
  Compress bool
  // Enables byte range requests if set to true.
  // Optional. Default value false
  ByteRange bool
  // Enable directory browsing.
  // Optional. Default value false.
  Browse bool
  // Index file for serving a directory.
  // Optional. Default value "index.html".
  Index string
}

// Static registers a new route with path prefix to serve static files from the provided root directory.
func (app *Fiber) Static(prefix, root string, config ...Static) *Fiber {
  app.registerStatic(prefix, root, config...)
  return app
}

// Use registers a middleware route.
// Middleware matches requests beginning with the provided prefix.
// Providing a prefix is optional, it defaults to "/"
func (app *Fiber) Use(args ...interface{}) *Fiber {
  var path = ""
  var handlers []func(*Ctx)
  for i := 0; i < len(args); i++ {
    switch arg := args[i].(type) {
    case string:
      path = arg
    case func(*Ctx):
      handlers = append(handlers, arg)
    default:
      log.Fatalf("Invalid handler: %v", reflect.TypeOf(arg))
    }
  }
  app.registerMethod("USE", path, handlers...)
  return app
}

// Connect : https://fiber.wiki/application#http-methods
func (app *Fiber) Connect(path string, handlers ...func(*Ctx)) *Fiber {
  app.registerMethod(MethodConnect, path, handlers...)
  return app
}

// Put : https://fiber.wiki/application#http-methods
func (app *Fiber) Put(path string, handlers ...func(*Ctx)) *Fiber {
  app.registerMethod(MethodPut, path, handlers...)
  return app
}

// Post : https://fiber.wiki/application#http-methods
func (app *Fiber) Post(path string, handlers ...func(*Ctx)) *Fiber {
  app.registerMethod(MethodPost, path, handlers...)
  return app
}

// Delete : https://fiber.wiki/application#http-methods
func (app *Fiber) Delete(path string, handlers ...func(*Ctx)) *Fiber {
  app.registerMethod(MethodDelete, path, handlers...)
  return app
}

// Head : https://fiber.wiki/application#http-methods
func (app *Fiber) Head(path string, handlers ...func(*Ctx)) *Fiber {
  app.registerMethod(MethodHead, path, handlers...)
  return app
}

// Patch : https://fiber.wiki/application#http-methods
func (app *Fiber) Patch(path string, handlers ...func(*Ctx)) *Fiber {
  app.registerMethod(MethodPatch, path, handlers...)
  return app
}

// Options : https://fiber.wiki/application#http-methods
func (app *Fiber) Options(path string, handlers ...func(*Ctx)) *Fiber {
  app.registerMethod(MethodOptions, path, handlers...)
  return app
}

// Trace : https://fiber.wiki/application#http-methods
func (app *Fiber) Trace(path string, handlers ...func(*Ctx)) *Fiber {
  app.registerMethod(MethodTrace, path, handlers...)
  return app
}

// Get : https://fiber.wiki/application#http-methods
func (app *Fiber) Get(path string, handlers ...func(*Ctx)) *Fiber {
  app.registerMethod(MethodGet, path, handlers...)
  return app
}

// All matches all HTTP methods and complete paths
func (app *Fiber) All(path string, handlers ...func(*Ctx)) *Fiber {
  app.registerMethod("ALL", path, handlers...)
  return app
}

// Group is used for Routes with common prefix to define a new sub-router with optional middleware.
func (grp *Group) Group(prefix string, handlers ...func(*Ctx)) *Group {
  prefix = groupPaths(grp.prefix, prefix)
  if len(handlers) > 0 {
    grp.app.registerMethod("USE", prefix, handlers...)
  }
  return &Group{
    prefix: prefix,
    app:    grp.app,
  }
}

// Static : https://fiber.wiki/application#static
func (grp *Group) Static(prefix, root string, config ...Static) *Group {
  prefix = groupPaths(grp.prefix, prefix)
  grp.app.registerStatic(prefix, root, config...)
  return grp
}

// Use registers a middleware route.
// Middleware matches requests beginning with the provided prefix.
// Providing a prefix is optional, it defaults to "/"
func (grp *Group) Use(args ...interface{}) *Group {
  var path = ""
  var handlers []func(*Ctx)
  for i := 0; i < len(args); i++ {
    switch arg := args[i].(type) {
    case string:
      path = arg
    case func(*Ctx):
      handlers = append(handlers, arg)
    default:
      log.Fatalf("Invalid Use() arguments, must be (prefix, handler) or (handler)")
    }
  }
  grp.app.registerMethod("USE", groupPaths(grp.prefix, path), handlers...)
  return grp
}

// Connect : https://fiber.wiki/application#http-methods
func (grp *Group) Connect(path string, handlers ...func(*Ctx)) *Group {
  grp.app.registerMethod(MethodConnect, groupPaths(grp.prefix, path), handlers...)
  return grp
}

// Put : https://fiber.wiki/application#http-methods
func (grp *Group) Put(path string, handlers ...func(*Ctx)) *Group {
  grp.app.registerMethod(MethodPut, groupPaths(grp.prefix, path), handlers...)
  return grp
}

// Post : https://fiber.wiki/application#http-methods
func (grp *Group) Post(path string, handlers ...func(*Ctx)) *Group {
  grp.app.registerMethod(MethodPost, groupPaths(grp.prefix, path), handlers...)
  return grp
}

// Delete : https://fiber.wiki/application#http-methods
func (grp *Group) Delete(path string, handlers ...func(*Ctx)) *Group {
  grp.app.registerMethod(MethodDelete, groupPaths(grp.prefix, path), handlers...)
  return grp
}

// Head : https://fiber.wiki/application#http-methods
func (grp *Group) Head(path string, handlers ...func(*Ctx)) *Group {
  grp.app.registerMethod(MethodHead, groupPaths(grp.prefix, path), handlers...)
  return grp
}

// Patch : https://fiber.wiki/application#http-methods
func (grp *Group) Patch(path string, handlers ...func(*Ctx)) *Group {
  grp.app.registerMethod(MethodPatch, groupPaths(grp.prefix, path), handlers...)
  return grp
}

// Options : https://fiber.wiki/application#http-methods
func (grp *Group) Options(path string, handlers ...func(*Ctx)) *Group {
  grp.app.registerMethod(MethodOptions, groupPaths(grp.prefix, path), handlers...)
  return grp
}

// Trace : https://fiber.wiki/application#http-methods
func (grp *Group) Trace(path string, handlers ...func(*Ctx)) *Group {
  grp.app.registerMethod(MethodTrace, groupPaths(grp.prefix, path), handlers...)
  return grp
}

// Get : https://fiber.wiki/application#http-methods
func (grp *Group) Get(path string, handlers ...func(*Ctx)) *Group {
  grp.app.registerMethod(MethodGet, groupPaths(grp.prefix, path), handlers...)
  return grp
}

// All matches all HTTP methods and complete paths
func (grp *Group) All(path string, handlers ...func(*Ctx)) *Group {
  grp.app.registerMethod("ALL", groupPaths(grp.prefix, path), handlers...)
  return grp
}

// Listen serves HTTP requests from the given addr or port.
// You can pass an optional *tls.Config to enable TLS.
func (app *Fiber) Listen(address interface{}, tlsconfig ...*tls.Config) error {
  addr, ok := address.(string)
  if !ok {
    port, ok := address.(int)
    if !ok {
      return fmt.Errorf("Listen: Host must be an INT port or STRING address")
    }
    addr = strconv.Itoa(port)
  }
  if !strings.Contains(addr, ":") {
    addr = ":" + addr
  }
  // Create fasthttp server
  app.server = app.newServer()
  // Print listening message
  if !isChild {
    fmt.Printf("Fiber v%s listening on %s\n", Version, addr)
  }
  var ln net.Listener
  var err error
  // Prefork enabled
  if app.Settings.Prefork && runtime.NumCPU() > 1 {
    if ln, err = app.prefork(addr); err != nil {
      return err
    }
  } else {
    if ln, err = net.Listen("tcp4", addr); err != nil {
      return err
    }
  }

  // TLS config
  if len(tlsconfig) > 0 {
    ln = tls.NewListener(ln, tlsconfig[0])
  }
  return app.server.Serve(ln)
}

// Shutdown gracefully shuts down the server without interrupting any active connections.
// Shutdown works by first closing all open listeners and then waiting indefinitely for all connections to return to idle and then shut down.
//
// When Shutdown is called, Serve, ListenAndServe, and ListenAndServeTLS immediately return nil.
// Make sure the program doesn't exit and waits instead for Shutdown to return.
//
// Shutdown does not close keepalive connections so its recommended to set ReadTimeout to something else than 0.
func (app *Fiber) Shutdown() error {
  if app.server == nil {
    return fmt.Errorf("Server is not running")
  }
  return app.server.Shutdown()
}

// Test is used for internal debugging by passing a *http.Request.
// Timeout is optional and defaults to 200ms, -1 will disable it completely.
func (app *Fiber) Test(request *http.Request, msTimeout ...int) (*http.Response, error) {
<<<<<<< HEAD
	timeout := 200
	if len(msTimeout) > 0 {
		timeout = msTimeout[0]
	}
	if timeout < 0 {
		timeout = 60000 // 1 minute
	}
	// Dump raw http request
	dump, err := httputil.DumpRequest(request, true)
	if err != nil {
		return nil, err
	}
	// Setup server
	app.server = app.newServer()
	// Create conn
	conn := new(testConn)
	// Write raw http request
	if _, err = conn.r.Write(dump); err != nil {
		return nil, err
	}
	// Serve conn to server
	channel := make(chan error)
	go func() {
		channel <- app.server.ServeConn(conn)
	}()
	// Wait for callback
	select {
	case err := <-channel:
		if err != nil {
			return nil, err
		}
	case <-time.After(time.Duration(timeout) * time.Millisecond):
		return nil, fmt.Errorf("Timeout error")
	}
	// Read response
	buffer := bufio.NewReader(&conn.w)
	// Convert raw http response to *http.Response
	resp, err := http.ReadResponse(buffer, request)
	if err != nil {
		return nil, err
	}
	// Return *http.Response
	return resp, nil
=======
  timeout := 200
  if len(msTimeout) > 0 {
    timeout = msTimeout[0]
  }
  if timeout < 0 {
    timeout = 60000 // 1 minute
  }
  // Dump raw http request
  dump, err := httputil.DumpRequest(request, true)
  if err != nil {
    return nil, err
  }
  // Setup server
  app.server = app.newServer()
  // Create conn
  conn := new(testConn)
  // Write raw http request
  if _, err = conn.r.Write(dump); err != nil {
    return nil, err
  }
  // Serve conn to server
  channel := make(chan error)
  go func() {
    channel <- app.server.ServeConn(conn)
  }()
  // Wait for callback
  select {
  case err := <-channel:
    if err != nil {
      return nil, err
    }
  case <-time.After(time.Duration(timeout) * time.Millisecond):
    return nil, fmt.Errorf("Timeout error")
  }
  // Read response
  buffer := bufio.NewReader(&conn.w)
  // Convert raw http response to *http.Response
  resp, err := http.ReadResponse(buffer, request)
  if err != nil {
    return nil, err
  }
  // Return *http.Response
  return resp, nil
>>>>>>> 7c629dec
}

// Sharding: https://www.nginx.com/blog/socket-sharding-nginx-release-1-9-1/
func (app *Fiber) prefork(address string) (ln net.Listener, err error) {
<<<<<<< HEAD
	// Master proc
	if !isChild {
		addr, err := net.ResolveTCPAddr("tcp", address)
		if err != nil {
			return ln, err
		}
		tcplistener, err := net.ListenTCP("tcp", addr)
		if err != nil {
			return ln, err
		}
		fl, err := tcplistener.File()
		if err != nil {
			return ln, err
		}
		files := []*os.File{fl}
		childs := make([]*exec.Cmd, runtime.NumCPU()/2)
		// #nosec G204
		for i := range childs {
			childs[i] = exec.Command(os.Args[0], append(os.Args[1:], "-prefork", "-child")...)
			childs[i].Stdout = os.Stdout
			childs[i].Stderr = os.Stderr
			childs[i].ExtraFiles = files
			if err := childs[i].Start(); err != nil {
				return ln, err
			}
		}

		for _, child := range childs {
			if err := child.Wait(); err != nil {
				return ln, err
			}
		}
		os.Exit(0)
	} else {
		// 1 core per child
		runtime.GOMAXPROCS(1)
		ln, err = net.FileListener(os.NewFile(3, ""))
	}
	return ln, err
=======
  // Master proc
  if !isChild {
    addr, err := net.ResolveTCPAddr("tcp", address)
    if err != nil {
      return ln, err
    }
    tcplistener, err := net.ListenTCP("tcp", addr)
    if err != nil {
      return ln, err
    }
    fl, err := tcplistener.File()
    if err != nil {
      return ln, err
    }
    files := []*os.File{fl}
    childs := make([]*exec.Cmd, runtime.NumCPU()/2)
    // #nosec G204
    for i := range childs {
      childs[i] = exec.Command(os.Args[0], append(os.Args[1:], "-prefork", "-child")...)
      childs[i].Stdout = os.Stdout
      childs[i].Stderr = os.Stderr
      childs[i].ExtraFiles = files
      if err := childs[i].Start(); err != nil {
        return ln, err
      }
    }

    for _, child := range childs {
      if err := child.Wait(); err != nil {
        return ln, err
      }
    }
    os.Exit(0)
  } else {
    // 1 core per child
    runtime.GOMAXPROCS(1)
    ln, err = net.FileListener(os.NewFile(3, ""))
  }
  return ln, err
>>>>>>> 7c629dec
}

func (app *Fiber) newServer() *fasthttp.Server {
  return &fasthttp.Server{
    Handler:               app.handler,
    Name:                  app.Settings.ServerHeader,
    MaxRequestBodySize:    app.Settings.BodyLimit,
    NoDefaultServerHeader: app.Settings.ServerHeader == "",
    ReadTimeout:           app.Settings.ReadTimeout,
    WriteTimeout:          app.Settings.WriteTimeout,
    IdleTimeout:           app.Settings.IdleTimeout,
    LogAllErrors:          false,
    ErrorHandler: func(ctx *fasthttp.RequestCtx, err error) {
      if err.Error() == "body size exceeds the given limit" {
        ctx.Response.SetStatusCode(413)
        ctx.Response.SetBodyString("Request Entity Too Large")
      } else {
        ctx.Response.SetStatusCode(400)
        ctx.Response.SetBodyString("Bad Request")
      }
    },
  }
}<|MERGE_RESOLUTION|>--- conflicted
+++ resolved
@@ -5,69 +5,69 @@
 package fiber
 
 import (
-  "bufio"
-  "crypto/tls"
-  "fmt"
-  "log"
-  "net"
-  "net/http"
-  "net/http/httputil"
-  "os"
-  "os/exec"
-  "reflect"
-  "runtime"
-  "strconv"
-  "strings"
-  "time"
-
-  fasthttp "github.com/valyala/fasthttp"
+	"bufio"
+	"crypto/tls"
+	"fmt"
+	"log"
+	"net"
+	"net/http"
+	"net/http/httputil"
+	"os"
+	"os/exec"
+	"reflect"
+	"runtime"
+	"strconv"
+	"strings"
+	"time"
+
+	fasthttp "github.com/valyala/fasthttp"
 )
 
 // Version of current package
-const Version = "1.8.42"
+const Version = "1.8.43"
 
 // Map is a shortcut for map[string]interface{}
 type Map map[string]interface{}
 
 // Fiber denotes the Fiber application.
 type Fiber struct {
-  server   *fasthttp.Server // FastHTTP server
-  routes   []*Route         // Route stack
-  Settings *Settings        // Fiber settings
+	server   *fasthttp.Server // FastHTTP server
+	routes   []*Route         // Route stack
+	Settings *Settings        // Fiber settings
 }
 
 // Settings holds is a struct holding the server settings
 type Settings struct {
-  // This will spawn multiple Go processes listening on the same port
-  Prefork bool // default: false
-  // Enable strict routing. When enabled, the router treats "/foo" and "/foo/" as different.
-  StrictRouting bool // default: false
-  // Enable case sensitivity. When enabled, "/Foo" and "/foo" are different routes.
-  CaseSensitive bool // default: false
-  // Enables the "Server: value" HTTP header.
-  ServerHeader string // default: ""
-  // Enables handler values to be immutable even if you return from handler
-  Immutable bool // default: false
-  // Max body size that the server accepts
-  BodyLimit int // default: 4 * 1024 * 1024
-  // Folder containing template files
-  TemplateFolder string // default: ""
-  // Template engine: html, amber, handlebars , mustache or pug
-  TemplateEngine func(raw string, bind interface{}) (string, error) // default: nil
-  // Extension for the template files
-  TemplateExtension string // default: ""
-  // The amount of time allowed to read the full request including body.
-  ReadTimeout time.Duration // default: unlimited
-  // The maximum duration before timing out writes of the response.
-  WriteTimeout time.Duration // default: unlimited
-  // The maximum amount of time to wait for the next request when keep-alive is enabled.
-  IdleTimeout time.Duration // default: unlimited
+	// This will spawn multiple Go processes listening on the same port
+	Prefork bool // default: false
+	// Enable strict routing. When enabled, the router treats "/foo" and "/foo/" as different.
+	StrictRouting bool // default: false
+	// Enable case sensitivity. When enabled, "/Foo" and "/foo" are different routes.
+	CaseSensitive bool // default: false
+	// Enables the "Server: value" HTTP header.
+	ServerHeader string // default: ""
+	// Enables handler values to be immutable even if you return from handler
+	Immutable bool // default: false
+	// Max body size that the server accepts
+	BodyLimit int // default: 4 * 1024 * 1024
+	// Folder containing template files
+	TemplateFolder string // default: ""
+	// Template engine: html, amber, handlebars , mustache or pug
+	TemplateEngine func(raw string, bind interface{}) (string, error) // default: nil
+	// Extension for the template files
+	TemplateExtension string // default: ""
+	// The amount of time allowed to read the full request including body.
+	ReadTimeout time.Duration // default: unlimited
+	// The maximum duration before timing out writes of the response.
+	WriteTimeout time.Duration // default: unlimited
+	// The maximum amount of time to wait for the next request when keep-alive is enabled.
+	IdleTimeout time.Duration // default: unlimited
 }
 
 // Group struct
 type Group struct {
-  prefix string
-  app    *Fiber
+	prefix string
+	app    *Fiber
 }
 
 // Global variables
@@ -76,7 +76,6 @@
 // New creates a new Fiber named instance.
 // You can pass optional settings when creating a new instance.
 func New(settings ...*Settings) *Fiber {
-<<<<<<< HEAD
 	// Parse arguments
 	for _, v := range os.Args[1:] {
 		if v == "-prefork" {
@@ -107,293 +106,261 @@
 		}
 	}
 	return app
-=======
-  // Parse arguments
-  for _, v := range os.Args[1:] {
-    if v == "-prefork" {
-      isPrefork = true
-    } else if v == "-child" {
-      isChild = true
-    }
-  }
-  // Create app
-  app := new(Fiber)
-  // Create settings
-  app.Settings = new(Settings)
-  // Set default settings
-  app.Settings.Prefork = isPrefork
-  app.Settings.BodyLimit = 4 * 1024 * 1024
-  // If settings exist, set defaults
-  if len(settings) > 0 {
-    app.Settings = settings[0] // Set custom settings
-    if !app.Settings.Prefork { // Default to -prefork flag if false
-      app.Settings.Prefork = isPrefork
-    }
-    if app.Settings.BodyLimit == 0 { // Default MaxRequestBodySize
-      app.Settings.BodyLimit = 4 * 1024 * 1024
-    }
-    if app.Settings.Immutable { // Replace unsafe conversion funcs
-      getString = getStringImmutable
-      getBytes = getBytesImmutable
-    }
-  }
-  return app
->>>>>>> 7c629dec
 }
 
 // Group is used for Routes with common prefix to define a new sub-router with optional middleware.
 func (app *Fiber) Group(prefix string, handlers ...func(*Ctx)) *Group {
-  if len(handlers) > 0 {
-    app.registerMethod("USE", prefix, handlers...)
-  }
-  return &Group{
-    prefix: prefix,
-    app:    app,
-  }
+	if len(handlers) > 0 {
+		app.registerMethod("USE", prefix, handlers...)
+	}
+	return &Group{
+		prefix: prefix,
+		app:    app,
+	}
 }
 
 // Static struct
 type Static struct {
-  // Transparently compresses responses if set to true
-  // This works differently than the github.com/gofiber/compression middleware
-  // The server tries minimizing CPU usage by caching compressed files.
-  // It adds ".fiber.gz" suffix to the original file name.
-  // Optional. Default value false
-  Compress bool
-  // Enables byte range requests if set to true.
-  // Optional. Default value false
-  ByteRange bool
-  // Enable directory browsing.
-  // Optional. Default value false.
-  Browse bool
-  // Index file for serving a directory.
-  // Optional. Default value "index.html".
-  Index string
+	// Transparently compresses responses if set to true
+	// This works differently than the github.com/gofiber/compression middleware
+	// The server tries minimizing CPU usage by caching compressed files.
+	// It adds ".fiber.gz" suffix to the original file name.
+	// Optional. Default value false
+	Compress bool
+	// Enables byte range requests if set to true.
+	// Optional. Default value false
+	ByteRange bool
+	// Enable directory browsing.
+	// Optional. Default value false.
+	Browse bool
+	// Index file for serving a directory.
+	// Optional. Default value "index.html".
+	Index string
 }
 
 // Static registers a new route with path prefix to serve static files from the provided root directory.
 func (app *Fiber) Static(prefix, root string, config ...Static) *Fiber {
-  app.registerStatic(prefix, root, config...)
-  return app
+	app.registerStatic(prefix, root, config...)
+	return app
 }
 
 // Use registers a middleware route.
 // Middleware matches requests beginning with the provided prefix.
 // Providing a prefix is optional, it defaults to "/"
 func (app *Fiber) Use(args ...interface{}) *Fiber {
-  var path = ""
-  var handlers []func(*Ctx)
-  for i := 0; i < len(args); i++ {
-    switch arg := args[i].(type) {
-    case string:
-      path = arg
-    case func(*Ctx):
-      handlers = append(handlers, arg)
-    default:
-      log.Fatalf("Invalid handler: %v", reflect.TypeOf(arg))
-    }
-  }
-  app.registerMethod("USE", path, handlers...)
-  return app
+	var path = ""
+	var handlers []func(*Ctx)
+	for i := 0; i < len(args); i++ {
+		switch arg := args[i].(type) {
+		case string:
+			path = arg
+		case func(*Ctx):
+			handlers = append(handlers, arg)
+		default:
+			log.Fatalf("Invalid handler: %v", reflect.TypeOf(arg))
+		}
+	}
+	app.registerMethod("USE", path, handlers...)
+	return app
 }
 
 // Connect : https://fiber.wiki/application#http-methods
 func (app *Fiber) Connect(path string, handlers ...func(*Ctx)) *Fiber {
-  app.registerMethod(MethodConnect, path, handlers...)
-  return app
+	app.registerMethod(MethodConnect, path, handlers...)
+	return app
 }
 
 // Put : https://fiber.wiki/application#http-methods
 func (app *Fiber) Put(path string, handlers ...func(*Ctx)) *Fiber {
-  app.registerMethod(MethodPut, path, handlers...)
-  return app
+	app.registerMethod(MethodPut, path, handlers...)
+	return app
 }
 
 // Post : https://fiber.wiki/application#http-methods
 func (app *Fiber) Post(path string, handlers ...func(*Ctx)) *Fiber {
-  app.registerMethod(MethodPost, path, handlers...)
-  return app
+	app.registerMethod(MethodPost, path, handlers...)
+	return app
 }
 
 // Delete : https://fiber.wiki/application#http-methods
 func (app *Fiber) Delete(path string, handlers ...func(*Ctx)) *Fiber {
-  app.registerMethod(MethodDelete, path, handlers...)
-  return app
+	app.registerMethod(MethodDelete, path, handlers...)
+	return app
 }
 
 // Head : https://fiber.wiki/application#http-methods
 func (app *Fiber) Head(path string, handlers ...func(*Ctx)) *Fiber {
-  app.registerMethod(MethodHead, path, handlers...)
-  return app
+	app.registerMethod(MethodHead, path, handlers...)
+	return app
 }
 
 // Patch : https://fiber.wiki/application#http-methods
 func (app *Fiber) Patch(path string, handlers ...func(*Ctx)) *Fiber {
-  app.registerMethod(MethodPatch, path, handlers...)
-  return app
+	app.registerMethod(MethodPatch, path, handlers...)
+	return app
 }
 
 // Options : https://fiber.wiki/application#http-methods
 func (app *Fiber) Options(path string, handlers ...func(*Ctx)) *Fiber {
-  app.registerMethod(MethodOptions, path, handlers...)
-  return app
+	app.registerMethod(MethodOptions, path, handlers...)
+	return app
 }
 
 // Trace : https://fiber.wiki/application#http-methods
 func (app *Fiber) Trace(path string, handlers ...func(*Ctx)) *Fiber {
-  app.registerMethod(MethodTrace, path, handlers...)
-  return app
+	app.registerMethod(MethodTrace, path, handlers...)
+	return app
 }
 
 // Get : https://fiber.wiki/application#http-methods
 func (app *Fiber) Get(path string, handlers ...func(*Ctx)) *Fiber {
-  app.registerMethod(MethodGet, path, handlers...)
-  return app
+	app.registerMethod(MethodGet, path, handlers...)
+	return app
 }
 
 // All matches all HTTP methods and complete paths
 func (app *Fiber) All(path string, handlers ...func(*Ctx)) *Fiber {
-  app.registerMethod("ALL", path, handlers...)
-  return app
+	app.registerMethod("ALL", path, handlers...)
+	return app
 }
 
 // Group is used for Routes with common prefix to define a new sub-router with optional middleware.
 func (grp *Group) Group(prefix string, handlers ...func(*Ctx)) *Group {
-  prefix = groupPaths(grp.prefix, prefix)
-  if len(handlers) > 0 {
-    grp.app.registerMethod("USE", prefix, handlers...)
-  }
-  return &Group{
-    prefix: prefix,
-    app:    grp.app,
-  }
+	prefix = groupPaths(grp.prefix, prefix)
+	if len(handlers) > 0 {
+		grp.app.registerMethod("USE", prefix, handlers...)
+	}
+	return &Group{
+		prefix: prefix,
+		app:    grp.app,
+	}
 }
 
 // Static : https://fiber.wiki/application#static
 func (grp *Group) Static(prefix, root string, config ...Static) *Group {
-  prefix = groupPaths(grp.prefix, prefix)
-  grp.app.registerStatic(prefix, root, config...)
-  return grp
+	prefix = groupPaths(grp.prefix, prefix)
+	grp.app.registerStatic(prefix, root, config...)
+	return grp
 }
 
 // Use registers a middleware route.
 // Middleware matches requests beginning with the provided prefix.
 // Providing a prefix is optional, it defaults to "/"
 func (grp *Group) Use(args ...interface{}) *Group {
-  var path = ""
-  var handlers []func(*Ctx)
-  for i := 0; i < len(args); i++ {
-    switch arg := args[i].(type) {
-    case string:
-      path = arg
-    case func(*Ctx):
-      handlers = append(handlers, arg)
-    default:
-      log.Fatalf("Invalid Use() arguments, must be (prefix, handler) or (handler)")
-    }
-  }
-  grp.app.registerMethod("USE", groupPaths(grp.prefix, path), handlers...)
-  return grp
+	var path = ""
+	var handlers []func(*Ctx)
+	for i := 0; i < len(args); i++ {
+		switch arg := args[i].(type) {
+		case string:
+			path = arg
+		case func(*Ctx):
+			handlers = append(handlers, arg)
+		default:
+			log.Fatalf("Invalid Use() arguments, must be (prefix, handler) or (handler)")
+		}
+	}
+	grp.app.registerMethod("USE", groupPaths(grp.prefix, path), handlers...)
+	return grp
 }
 
 // Connect : https://fiber.wiki/application#http-methods
 func (grp *Group) Connect(path string, handlers ...func(*Ctx)) *Group {
-  grp.app.registerMethod(MethodConnect, groupPaths(grp.prefix, path), handlers...)
-  return grp
+	grp.app.registerMethod(MethodConnect, groupPaths(grp.prefix, path), handlers...)
+	return grp
 }
 
 // Put : https://fiber.wiki/application#http-methods
 func (grp *Group) Put(path string, handlers ...func(*Ctx)) *Group {
-  grp.app.registerMethod(MethodPut, groupPaths(grp.prefix, path), handlers...)
-  return grp
+	grp.app.registerMethod(MethodPut, groupPaths(grp.prefix, path), handlers...)
+	return grp
 }
 
 // Post : https://fiber.wiki/application#http-methods
 func (grp *Group) Post(path string, handlers ...func(*Ctx)) *Group {
-  grp.app.registerMethod(MethodPost, groupPaths(grp.prefix, path), handlers...)
-  return grp
+	grp.app.registerMethod(MethodPost, groupPaths(grp.prefix, path), handlers...)
+	return grp
 }
 
 // Delete : https://fiber.wiki/application#http-methods
 func (grp *Group) Delete(path string, handlers ...func(*Ctx)) *Group {
-  grp.app.registerMethod(MethodDelete, groupPaths(grp.prefix, path), handlers...)
-  return grp
+	grp.app.registerMethod(MethodDelete, groupPaths(grp.prefix, path), handlers...)
+	return grp
 }
 
 // Head : https://fiber.wiki/application#http-methods
 func (grp *Group) Head(path string, handlers ...func(*Ctx)) *Group {
-  grp.app.registerMethod(MethodHead, groupPaths(grp.prefix, path), handlers...)
-  return grp
+	grp.app.registerMethod(MethodHead, groupPaths(grp.prefix, path), handlers...)
+	return grp
 }
 
 // Patch : https://fiber.wiki/application#http-methods
 func (grp *Group) Patch(path string, handlers ...func(*Ctx)) *Group {
-  grp.app.registerMethod(MethodPatch, groupPaths(grp.prefix, path), handlers...)
-  return grp
+	grp.app.registerMethod(MethodPatch, groupPaths(grp.prefix, path), handlers...)
+	return grp
 }
 
 // Options : https://fiber.wiki/application#http-methods
 func (grp *Group) Options(path string, handlers ...func(*Ctx)) *Group {
-  grp.app.registerMethod(MethodOptions, groupPaths(grp.prefix, path), handlers...)
-  return grp
+	grp.app.registerMethod(MethodOptions, groupPaths(grp.prefix, path), handlers...)
+	return grp
 }
 
 // Trace : https://fiber.wiki/application#http-methods
 func (grp *Group) Trace(path string, handlers ...func(*Ctx)) *Group {
-  grp.app.registerMethod(MethodTrace, groupPaths(grp.prefix, path), handlers...)
-  return grp
+	grp.app.registerMethod(MethodTrace, groupPaths(grp.prefix, path), handlers...)
+	return grp
 }
 
 // Get : https://fiber.wiki/application#http-methods
 func (grp *Group) Get(path string, handlers ...func(*Ctx)) *Group {
-  grp.app.registerMethod(MethodGet, groupPaths(grp.prefix, path), handlers...)
-  return grp
+	grp.app.registerMethod(MethodGet, groupPaths(grp.prefix, path), handlers...)
+	return grp
 }
 
 // All matches all HTTP methods and complete paths
 func (grp *Group) All(path string, handlers ...func(*Ctx)) *Group {
-  grp.app.registerMethod("ALL", groupPaths(grp.prefix, path), handlers...)
-  return grp
+	grp.app.registerMethod("ALL", groupPaths(grp.prefix, path), handlers...)
+	return grp
 }
 
 // Listen serves HTTP requests from the given addr or port.
 // You can pass an optional *tls.Config to enable TLS.
 func (app *Fiber) Listen(address interface{}, tlsconfig ...*tls.Config) error {
-  addr, ok := address.(string)
-  if !ok {
-    port, ok := address.(int)
-    if !ok {
-      return fmt.Errorf("Listen: Host must be an INT port or STRING address")
-    }
-    addr = strconv.Itoa(port)
-  }
-  if !strings.Contains(addr, ":") {
-    addr = ":" + addr
-  }
-  // Create fasthttp server
-  app.server = app.newServer()
-  // Print listening message
-  if !isChild {
-    fmt.Printf("Fiber v%s listening on %s\n", Version, addr)
-  }
-  var ln net.Listener
-  var err error
-  // Prefork enabled
-  if app.Settings.Prefork && runtime.NumCPU() > 1 {
-    if ln, err = app.prefork(addr); err != nil {
-      return err
-    }
-  } else {
-    if ln, err = net.Listen("tcp4", addr); err != nil {
-      return err
-    }
-  }
-
-  // TLS config
-  if len(tlsconfig) > 0 {
-    ln = tls.NewListener(ln, tlsconfig[0])
-  }
-  return app.server.Serve(ln)
+	addr, ok := address.(string)
+	if !ok {
+		port, ok := address.(int)
+		if !ok {
+			return fmt.Errorf("Listen: Host must be an INT port or STRING address")
+		}
+		addr = strconv.Itoa(port)
+	}
+	if !strings.Contains(addr, ":") {
+		addr = ":" + addr
+	}
+	// Create fasthttp server
+	app.server = app.newServer()
+	// Print listening message
+	if !isChild {
+		fmt.Printf("Fiber v%s listening on %s\n", Version, addr)
+	}
+	var ln net.Listener
+	var err error
+	// Prefork enabled
+	if app.Settings.Prefork && runtime.NumCPU() > 1 {
+		if ln, err = app.prefork(addr); err != nil {
+			return err
+		}
+	} else {
+		if ln, err = net.Listen("tcp4", addr); err != nil {
+			return err
+		}
+	}
+
+	// TLS config
+	if len(tlsconfig) > 0 {
+		ln = tls.NewListener(ln, tlsconfig[0])
+	}
+	return app.server.Serve(ln)
 }
 
 // Shutdown gracefully shuts down the server without interrupting any active connections.
@@ -404,16 +371,15 @@
 //
 // Shutdown does not close keepalive connections so its recommended to set ReadTimeout to something else than 0.
 func (app *Fiber) Shutdown() error {
-  if app.server == nil {
-    return fmt.Errorf("Server is not running")
-  }
-  return app.server.Shutdown()
+	if app.server == nil {
+		return fmt.Errorf("Server is not running")
+	}
+	return app.server.Shutdown()
 }
 
 // Test is used for internal debugging by passing a *http.Request.
 // Timeout is optional and defaults to 200ms, -1 will disable it completely.
 func (app *Fiber) Test(request *http.Request, msTimeout ...int) (*http.Response, error) {
-<<<<<<< HEAD
 	timeout := 200
 	if len(msTimeout) > 0 {
 		timeout = msTimeout[0]
@@ -457,56 +423,10 @@
 	}
 	// Return *http.Response
 	return resp, nil
-=======
-  timeout := 200
-  if len(msTimeout) > 0 {
-    timeout = msTimeout[0]
-  }
-  if timeout < 0 {
-    timeout = 60000 // 1 minute
-  }
-  // Dump raw http request
-  dump, err := httputil.DumpRequest(request, true)
-  if err != nil {
-    return nil, err
-  }
-  // Setup server
-  app.server = app.newServer()
-  // Create conn
-  conn := new(testConn)
-  // Write raw http request
-  if _, err = conn.r.Write(dump); err != nil {
-    return nil, err
-  }
-  // Serve conn to server
-  channel := make(chan error)
-  go func() {
-    channel <- app.server.ServeConn(conn)
-  }()
-  // Wait for callback
-  select {
-  case err := <-channel:
-    if err != nil {
-      return nil, err
-    }
-  case <-time.After(time.Duration(timeout) * time.Millisecond):
-    return nil, fmt.Errorf("Timeout error")
-  }
-  // Read response
-  buffer := bufio.NewReader(&conn.w)
-  // Convert raw http response to *http.Response
-  resp, err := http.ReadResponse(buffer, request)
-  if err != nil {
-    return nil, err
-  }
-  // Return *http.Response
-  return resp, nil
->>>>>>> 7c629dec
 }
 
 // Sharding: https://www.nginx.com/blog/socket-sharding-nginx-release-1-9-1/
 func (app *Fiber) prefork(address string) (ln net.Listener, err error) {
-<<<<<<< HEAD
 	// Master proc
 	if !isChild {
 		addr, err := net.ResolveTCPAddr("tcp", address)
@@ -546,67 +466,26 @@
 		ln, err = net.FileListener(os.NewFile(3, ""))
 	}
 	return ln, err
-=======
-  // Master proc
-  if !isChild {
-    addr, err := net.ResolveTCPAddr("tcp", address)
-    if err != nil {
-      return ln, err
-    }
-    tcplistener, err := net.ListenTCP("tcp", addr)
-    if err != nil {
-      return ln, err
-    }
-    fl, err := tcplistener.File()
-    if err != nil {
-      return ln, err
-    }
-    files := []*os.File{fl}
-    childs := make([]*exec.Cmd, runtime.NumCPU()/2)
-    // #nosec G204
-    for i := range childs {
-      childs[i] = exec.Command(os.Args[0], append(os.Args[1:], "-prefork", "-child")...)
-      childs[i].Stdout = os.Stdout
-      childs[i].Stderr = os.Stderr
-      childs[i].ExtraFiles = files
-      if err := childs[i].Start(); err != nil {
-        return ln, err
-      }
-    }
-
-    for _, child := range childs {
-      if err := child.Wait(); err != nil {
-        return ln, err
-      }
-    }
-    os.Exit(0)
-  } else {
-    // 1 core per child
-    runtime.GOMAXPROCS(1)
-    ln, err = net.FileListener(os.NewFile(3, ""))
-  }
-  return ln, err
->>>>>>> 7c629dec
 }
 
 func (app *Fiber) newServer() *fasthttp.Server {
-  return &fasthttp.Server{
-    Handler:               app.handler,
-    Name:                  app.Settings.ServerHeader,
-    MaxRequestBodySize:    app.Settings.BodyLimit,
-    NoDefaultServerHeader: app.Settings.ServerHeader == "",
-    ReadTimeout:           app.Settings.ReadTimeout,
-    WriteTimeout:          app.Settings.WriteTimeout,
-    IdleTimeout:           app.Settings.IdleTimeout,
-    LogAllErrors:          false,
-    ErrorHandler: func(ctx *fasthttp.RequestCtx, err error) {
-      if err.Error() == "body size exceeds the given limit" {
-        ctx.Response.SetStatusCode(413)
-        ctx.Response.SetBodyString("Request Entity Too Large")
-      } else {
-        ctx.Response.SetStatusCode(400)
-        ctx.Response.SetBodyString("Bad Request")
-      }
-    },
-  }
+	return &fasthttp.Server{
+		Handler:               app.handler,
+		Name:                  app.Settings.ServerHeader,
+		MaxRequestBodySize:    app.Settings.BodyLimit,
+		NoDefaultServerHeader: app.Settings.ServerHeader == "",
+		ReadTimeout:           app.Settings.ReadTimeout,
+		WriteTimeout:          app.Settings.WriteTimeout,
+		IdleTimeout:           app.Settings.IdleTimeout,
+		LogAllErrors:          false,
+		ErrorHandler: func(ctx *fasthttp.RequestCtx, err error) {
+			if err.Error() == "body size exceeds the given limit" {
+				ctx.Response.SetStatusCode(413)
+				ctx.Response.SetBodyString("Request Entity Too Large")
+			} else {
+				ctx.Response.SetStatusCode(400)
+				ctx.Response.SetBodyString("Bad Request")
+			}
+		},
+	}
 }