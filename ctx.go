--- conflicted
+++ resolved
@@ -21,13 +21,7 @@
 	"text/template"
 	"time"
 
-<<<<<<< HEAD
 	"github.com/gofiber/utils/v2"
-=======
-	"github.com/gofiber/fiber/v2/internal/schema"
-	"github.com/gofiber/fiber/v2/utils"
-
->>>>>>> e91b02b3
 	"github.com/valyala/bytebufferpool"
 	"github.com/valyala/fasthttp"
 )
@@ -61,12 +55,9 @@
 	fasthttp            *fasthttp.RequestCtx // Reference to *fasthttp.RequestCtx
 	matched             bool                 // Non use route matched
 	viewBindMap         sync.Map             // Default view map to bind template engine
-<<<<<<< HEAD
 	bind                *Bind                // Default bind reference
 	redirect            *Redirect            // Default redirect reference
 	redirectionMessages []string             // Messages of the previous redirect
-=======
->>>>>>> e91b02b3
 }
 
 // TLSHandler object
@@ -107,153 +98,27 @@
 // Views is the interface that wraps the Render function.
 type Views interface {
 	Load() error
-<<<<<<< HEAD
 	Render(io.Writer, string, any, ...string) error
 }
 
 // Accepts checks if the specified extensions or content types are acceptable.
 func (c *DefaultCtx) Accepts(offers ...string) string {
-	if len(offers) == 0 {
-		return ""
-	}
-	header := c.Get(HeaderAccept)
-	if header == "" {
-		return offers[0]
-	}
-
-	spec, commaPos := "", 0
-	for len(header) > 0 && commaPos != -1 {
-		commaPos = strings.IndexByte(header, ',')
-		if commaPos != -1 {
-			spec = strings.TrimLeft(header[:commaPos], " ")
-		} else {
-			spec = strings.TrimLeft(header, " ")
-		}
-		if factorSign := strings.IndexByte(spec, ';'); factorSign != -1 {
-			spec = spec[:factorSign]
-		}
-
-		var mimetype string
-		for _, offer := range offers {
-			if len(offer) == 0 {
-				continue
-				// Accept: */*
-			} else if spec == "*/*" {
-				return offer
-			}
-
-			if strings.IndexByte(offer, '/') != -1 {
-				mimetype = offer // MIME type
-			} else {
-				mimetype = utils.GetMIME(offer) // extension
-			}
-
-			if spec == mimetype {
-				// Accept: <MIME_type>/<MIME_subtype>
-				return offer
-			}
-
-			s := strings.IndexByte(mimetype, '/')
-			// Accept: <MIME_type>/*
-			if strings.HasPrefix(spec, mimetype[:s]) && (spec[s:] == "/*" || mimetype[s:] == "/*") {
-				return offer
-			}
-		}
-		if commaPos != -1 {
-			header = header[commaPos+1:]
-		}
-	}
-
-	return ""
+	return getOffer(c.Get(HeaderAccept), acceptsOfferType, offers...)
 }
 
 // AcceptsCharsets checks if the specified charset is acceptable.
 func (c *DefaultCtx) AcceptsCharsets(offers ...string) string {
-	return getOffer(c.Get(HeaderAcceptCharset), offers...)
+	return getOffer(c.Get(HeaderAcceptCharset), acceptsOffer, offers...)
 }
 
 // AcceptsEncodings checks if the specified encoding is acceptable.
 func (c *DefaultCtx) AcceptsEncodings(offers ...string) string {
-	return getOffer(c.Get(HeaderAcceptEncoding), offers...)
+	return getOffer(c.Get(HeaderAcceptEncoding), acceptsOffer, offers...)
 }
 
 // AcceptsLanguages checks if the specified language is acceptable.
 func (c *DefaultCtx) AcceptsLanguages(offers ...string) string {
-	return getOffer(c.Get(HeaderAcceptLanguage), offers...)
-=======
-	Render(io.Writer, string, interface{}, ...string) error
-}
-
-// ParserType require two element, type and converter for register.
-// Use ParserType with BodyParser for parsing custom type in form data.
-type ParserType struct {
-	Customtype interface{}
-	Converter  func(string) reflect.Value
-}
-
-// ParserConfig form decoder config for SetParserDecoder
-type ParserConfig struct {
-	IgnoreUnknownKeys bool
-	SetAliasTag       string
-	ParserType        []ParserType
-	ZeroEmpty         bool
-}
-
-// AcquireCtx retrieves a new Ctx from the pool.
-func (app *App) AcquireCtx(fctx *fasthttp.RequestCtx) *Ctx {
-	c, ok := app.pool.Get().(*Ctx)
-	if !ok {
-		panic(fmt.Errorf("failed to type-assert to *Ctx"))
-	}
-	// Set app reference
-	c.app = app
-	// Reset route and handler index
-	c.indexRoute = -1
-	c.indexHandler = 0
-	// Reset matched flag
-	c.matched = false
-	// Set paths
-	c.pathOriginal = app.getString(fctx.URI().PathOriginal())
-	// Set method
-	c.method = app.getString(fctx.Request.Header.Method())
-	c.methodINT = app.methodInt(c.method)
-	// Attach *fasthttp.RequestCtx to ctx
-	c.fasthttp = fctx
-	// reset base uri
-	c.baseURI = ""
-	// Prettify path
-	c.configDependentPaths()
-	return c
-}
-
-// ReleaseCtx releases the ctx back into the pool.
-func (app *App) ReleaseCtx(c *Ctx) {
-	// Reset values
-	c.route = nil
-	c.fasthttp = nil
-	c.viewBindMap = sync.Map{}
-	app.pool.Put(c)
-}
-
-// Accepts checks if the specified extensions or content types are acceptable.
-func (c *Ctx) Accepts(offers ...string) string {
-	return getOffer(c.Get(HeaderAccept), acceptsOfferType, offers...)
-}
-
-// AcceptsCharsets checks if the specified charset is acceptable.
-func (c *Ctx) AcceptsCharsets(offers ...string) string {
-	return getOffer(c.Get(HeaderAcceptCharset), acceptsOffer, offers...)
-}
-
-// AcceptsEncodings checks if the specified encoding is acceptable.
-func (c *Ctx) AcceptsEncodings(offers ...string) string {
-	return getOffer(c.Get(HeaderAcceptEncoding), acceptsOffer, offers...)
-}
-
-// AcceptsLanguages checks if the specified language is acceptable.
-func (c *Ctx) AcceptsLanguages(offers ...string) string {
 	return getOffer(c.Get(HeaderAcceptLanguage), acceptsOffer, offers...)
->>>>>>> e91b02b3
 }
 
 // App returns the *App reference to the instance of the Fiber application
@@ -560,35 +425,7 @@
 	return defaultString(c.app.getString(c.fasthttp.Response.Header.Peek(key)), defaultValue)
 }
 
-<<<<<<< HEAD
 // Host contains the host derived from the X-Forwarded-Host or Host HTTP header.
-=======
-// GetReqHeaders returns the HTTP request headers.
-// Returned value is only valid within the handler. Do not store any references.
-// Make copies or use the Immutable setting instead.
-func (c *Ctx) GetReqHeaders() map[string]string {
-	headers := make(map[string]string)
-	c.Request().Header.VisitAll(func(k, v []byte) {
-		headers[c.app.getString(k)] = c.app.getString(v)
-	})
-
-	return headers
-}
-
-// GetRespHeaders returns the HTTP response headers.
-// Returned value is only valid within the handler. Do not store any references.
-// Make copies or use the Immutable setting instead.
-func (c *Ctx) GetRespHeaders() map[string]string {
-	headers := make(map[string]string)
-	c.Response().Header.VisitAll(func(k, v []byte) {
-		headers[c.app.getString(k)] = c.app.getString(v)
-	})
-
-	return headers
-}
-
-// Hostname contains the hostname derived from the X-Forwarded-Host or Host HTTP header.
->>>>>>> e91b02b3
 // Returned value is only valid within the handler. Do not store any references.
 // Make copies or use the Immutable setting instead.
 // Please use Config.EnableTrustedProxyCheck to prevent header spoofing, in case when your app is behind the proxy.
@@ -1053,7 +890,7 @@
 // Queries()["filters.category.name"] == "Technology"
 // Queries()["filters[customer][name]"] == "Alice"
 // Queries()["filters[status]"] == "pending"
-func (c *Ctx) Queries() map[string]string {
+func (c *DefaultCtx) Queries() map[string]string {
 	m := make(map[string]string, c.Context().QueryArgs().Len())
 	c.Context().QueryArgs().VisitAll(func(key, value []byte) {
 		m[c.app.getString(key)] = c.app.getString(value)
@@ -1082,8 +919,6 @@
 	return value
 }
 
-<<<<<<< HEAD
-=======
 // QueryBool returns bool value of key string parameter in the url.
 // Default to empty or invalid key is true.
 //
@@ -1094,7 +929,7 @@
 //	QueryBool("name", true) == true
 //	QueryBool("id") == false
 //	QueryBool("id", true) == true
-func (c *Ctx) QueryBool(key string, defaultValue ...bool) bool {
+func (c *DefaultCtx) QueryBool(key string, defaultValue ...bool) bool {
 	value, err := strconv.ParseBool(c.app.getString(c.fasthttp.QueryArgs().Peek(key)))
 	if err != nil {
 		if len(defaultValue) > 0 {
@@ -1114,7 +949,7 @@
 //	QueryFloat("name", 1) = 1
 //	QueryFloat("name") = 0
 //	QueryFloat("id", 3) = 3
-func (c *Ctx) QueryFloat(key string, defaultValue ...float64) float64 {
+func (c *DefaultCtx) QueryFloat(key string, defaultValue ...float64) float64 {
 	// use strconv.ParseFloat to convert the param to a float or return zero and an error.
 	value, err := strconv.ParseFloat(c.app.getString(c.fasthttp.QueryArgs().Peek(key)), 64)
 	if err != nil {
@@ -1126,150 +961,6 @@
 	return value
 }
 
-// QueryParser binds the query string to a struct.
-func (c *Ctx) QueryParser(out interface{}) error {
-	data := make(map[string][]string)
-	var err error
-
-	c.fasthttp.QueryArgs().VisitAll(func(key, val []byte) {
-		if err != nil {
-			return
-		}
-
-		k := c.app.getString(key)
-		v := c.app.getString(val)
-
-		if strings.Contains(k, "[") {
-			k, err = parseParamSquareBrackets(k)
-		}
-
-		if strings.Contains(v, ",") && equalFieldType(out, reflect.Slice, k) {
-			values := strings.Split(v, ",")
-			for i := 0; i < len(values); i++ {
-				data[k] = append(data[k], values[i])
-			}
-		} else {
-			data[k] = append(data[k], v)
-		}
-	})
-
-	if err != nil {
-		return err
-	}
-
-	return c.parseToStruct(queryTag, out, data)
-}
-
-func parseParamSquareBrackets(k string) (string, error) {
-	bb := bytebufferpool.Get()
-	defer bytebufferpool.Put(bb)
-
-	kbytes := []byte(k)
-
-	for i, b := range kbytes {
-		if b == '[' && kbytes[i+1] != ']' {
-			if err := bb.WriteByte('.'); err != nil {
-				return "", fmt.Errorf("failed to write: %w", err)
-			}
-		}
-
-		if b == '[' || b == ']' {
-			continue
-		}
-
-		if err := bb.WriteByte(b); err != nil {
-			return "", fmt.Errorf("failed to write: %w", err)
-		}
-	}
-
-	return bb.String(), nil
-}
-
-// ReqHeaderParser binds the request header strings to a struct.
-func (c *Ctx) ReqHeaderParser(out interface{}) error {
-	data := make(map[string][]string)
-	c.fasthttp.Request.Header.VisitAll(func(key, val []byte) {
-		k := c.app.getString(key)
-		v := c.app.getString(val)
-
-		if strings.Contains(v, ",") && equalFieldType(out, reflect.Slice, k) {
-			values := strings.Split(v, ",")
-			for i := 0; i < len(values); i++ {
-				data[k] = append(data[k], values[i])
-			}
-		} else {
-			data[k] = append(data[k], v)
-		}
-	})
-
-	return c.parseToStruct(reqHeaderTag, out, data)
-}
-
-func (*Ctx) parseToStruct(aliasTag string, out interface{}, data map[string][]string) error {
-	// Get decoder from pool
-	schemaDecoder, ok := decoderPoolMap[aliasTag].Get().(*schema.Decoder)
-	if !ok {
-		panic(fmt.Errorf("failed to type-assert to *schema.Decoder"))
-	}
-	defer decoderPoolMap[aliasTag].Put(schemaDecoder)
-
-	// Set alias tag
-	schemaDecoder.SetAliasTag(aliasTag)
-
-	if err := schemaDecoder.Decode(out, data); err != nil {
-		return fmt.Errorf("failed to decode: %w", err)
-	}
-
-	return nil
-}
-
-func equalFieldType(out interface{}, kind reflect.Kind, key string) bool {
-	// Get type of interface
-	outTyp := reflect.TypeOf(out).Elem()
-	key = utils.ToLower(key)
-	// Must be a struct to match a field
-	if outTyp.Kind() != reflect.Struct {
-		return false
-	}
-	// Copy interface to an value to be used
-	outVal := reflect.ValueOf(out).Elem()
-	// Loop over each field
-	for i := 0; i < outTyp.NumField(); i++ {
-		// Get field value data
-		structField := outVal.Field(i)
-		// Can this field be changed?
-		if !structField.CanSet() {
-			continue
-		}
-		// Get field key data
-		typeField := outTyp.Field(i)
-		// Get type of field key
-		structFieldKind := structField.Kind()
-		// Does the field type equals input?
-		if structFieldKind != kind {
-			continue
-		}
-		// Get tag from field if exist
-		inputFieldName := typeField.Tag.Get(queryTag)
-		if inputFieldName == "" {
-			inputFieldName = typeField.Name
-		} else {
-			inputFieldName = strings.Split(inputFieldName, ",")[0]
-		}
-		// Compare field/tag with provided key
-		if utils.ToLower(inputFieldName) == key {
-			return true
-		}
-	}
-	return false
-}
-
-var (
-	ErrRangeMalformed     = errors.New("range: malformed range header string")
-	ErrRangeUnsatisfiable = errors.New("range: unsatisfiable range")
-)
-
->>>>>>> e91b02b3
 // Range returns a struct containing the type and a slice of ranges.
 func (c *DefaultCtx) Range(size int) (Range, error) {
 	var rangeData Range
@@ -1434,17 +1125,7 @@
 	return nil
 }
 
-<<<<<<< HEAD
-func (c *DefaultCtx) renderExtensions(bind Map) {
-	// Bind view map
-	c.viewBindMap.Range(func(key, value any) bool {
-		keyS, ok := key.(string)
-		if !ok {
-			panic(fmt.Errorf("failed to type-assert to string"))
-		}
-		bind[keyS] = value
-=======
-func (c *Ctx) renderExtensions(bind interface{}) {
+func (c *DefaultCtx) renderExtensions(bind interface{}) {
 	if bindMap, ok := bind.(Map); ok {
 		// Bind view map
 		c.viewBindMap.Range(func(key, value interface{}) bool {
@@ -1457,21 +1138,18 @@
 			}
 			return true
 		})
->>>>>>> e91b02b3
-
-		return true
-	})
-
-	// Check if the PassLocalsToViews option is enabled (by default it is disabled)
-	if c.app.config.PassLocalsToViews {
-		// Loop through each local and set it in the map
-		c.fasthttp.VisitUserValues(func(key []byte, val any) {
-			// check if bindMap doesn't contain the key
-			if _, ok := bind[utils.UnsafeString(key)]; !ok {
-				// Set the key and value in the bindMap
-				bind[utils.UnsafeString(key)] = val
-			}
-		})
+
+		// Check if the PassLocalsToViews option is enabled (by default it is disabled)
+		if c.app.config.PassLocalsToViews {
+			// Loop through each local and set it in the map
+			c.fasthttp.VisitUserValues(func(key []byte, val interface{}) {
+				// check if bindMap doesn't contain the key
+				if _, ok := bindMap[c.app.getString(key)]; !ok {
+					// Set the key and value in the bindMap
+					bindMap[c.app.getString(key)] = val
+				}
+			})
+		}
 	}
 
 	if len(c.app.mountFields.appListKeys) == 0 {
