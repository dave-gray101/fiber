// ⚡️ Fiber is an Express inspired web framework written in Go with ☕️
// 🤖 Github Repository: https://github.com/gofiber/fiber
// 📌 API Documentation: https://docs.gofiber.io

package fiber

import (
	"bytes"
	"context"
	"crypto/tls"
<<<<<<< HEAD
	"encoding/json"
=======
	"encoding/xml"
	"errors"
>>>>>>> cbcb1aec
	"fmt"
	"io"
	"mime/multipart"
	"net"
	"net/http"
	"path/filepath"
	"strconv"
	"strings"
	"sync"
	"text/template"
	"time"

	"github.com/gofiber/utils/v2"
	"github.com/valyala/bytebufferpool"
	"github.com/valyala/fasthttp"
)

const (
	schemeHTTP  = "http"
	schemeHTTPS = "https"
)

// maxParams defines the maximum number of parameters per route.
const maxParams = 30

<<<<<<< HEAD
// userContextKey define the key name for storing context.Context in *fasthttp.RequestCtx
const userContextKey = "__local_user_context__"

type DefaultCtx struct {
=======
// Some constants for BodyParser, QueryParser, CookieParser and ReqHeaderParser.
const (
	queryTag     = "query"
	reqHeaderTag = "reqHeader"
	bodyTag      = "form"
	paramsTag    = "params"
	cookieTag    = "cookie"
)

// userContextKey define the key name for storing context.Context in *fasthttp.RequestCtx
const userContextKey = "__local_user_context__"

var (
	// decoderPoolMap helps to improve BodyParser's, QueryParser's, CookieParser's and ReqHeaderParser's performance
	decoderPoolMap = map[string]*sync.Pool{}
	// tags is used to classify parser's pool
	tags = []string{queryTag, bodyTag, reqHeaderTag, paramsTag, cookieTag}
)

func init() {
	for _, tag := range tags {
		decoderPoolMap[tag] = &sync.Pool{New: func() interface{} {
			return decoderBuilder(ParserConfig{
				IgnoreUnknownKeys: true,
				ZeroEmpty:         true,
			})
		}}
	}
}

// SetParserDecoder allow globally change the option of form decoder, update decoderPool
func SetParserDecoder(parserConfig ParserConfig) {
	for _, tag := range tags {
		decoderPoolMap[tag] = &sync.Pool{New: func() interface{} {
			return decoderBuilder(parserConfig)
		}}
	}
}

// Ctx represents the Context which hold the HTTP request and response.
// It has methods for the request query string, parameters, body, HTTP headers and so on.
type Ctx struct {
>>>>>>> cbcb1aec
	app                 *App                 // Reference to *App
	route               *Route               // Reference to *Route
	indexRoute          int                  // Index of the current route
	indexHandler        int                  // Index of the current handler
	method              string               // HTTP method
	methodINT           int                  // HTTP method INT equivalent
	baseURI             string               // HTTP base uri
	path                string               // HTTP path with the modifications by the configuration -> string copy from pathBuffer
	pathBuffer          []byte               // HTTP path buffer
	detectionPath       string               // Route detection path                                  -> string copy from detectionPathBuffer
	detectionPathBuffer []byte               // HTTP detectionPath buffer
	treePath            string               // Path for the search in the tree
	pathOriginal        string               // Original HTTP path
	values              [maxParams]string    // Route parameter values
	fasthttp            *fasthttp.RequestCtx // Reference to *fasthttp.RequestCtx
	matched             bool                 // Non use route matched
	viewBindMap         sync.Map             // Default view map to bind template engine
	bind                *Bind                // Default bind reference
	redirect            *Redirect            // Default redirect reference
	redirectionMessages []string             // Messages of the previous redirect
}

// TLSHandler object
type TLSHandler struct {
	clientHelloInfo *tls.ClientHelloInfo
}

// GetClientInfo Callback function to set ClientHelloInfo
// Must comply with the method structure of https://cs.opensource.google/go/go/+/refs/tags/go1.20:src/crypto/tls/common.go;l=554-563
// Since we overlay the method of the tls config in the listener method
func (t *TLSHandler) GetClientInfo(info *tls.ClientHelloInfo) (*tls.Certificate, error) {
	t.clientHelloInfo = info
	return nil, nil //nolint:nilnil // Not returning anything useful here is probably fine
}

// Range data for c.Range
type Range struct {
	Type   string
	Ranges []struct {
		Start int
		End   int
	}
}

// Cookie data for c.Cookie
type Cookie struct {
	Name        string    `json:"name"`
	Value       string    `json:"value"`
	Path        string    `json:"path"`
	Domain      string    `json:"domain"`
	MaxAge      int       `json:"max_age"`
	Expires     time.Time `json:"expires"`
	Secure      bool      `json:"secure"`
	HTTPOnly    bool      `json:"http_only"`
	SameSite    string    `json:"same_site"`
	SessionOnly bool      `json:"session_only"`
}

// Views is the interface that wraps the Render function.
type Views interface {
	Load() error
	Render(io.Writer, string, any, ...string) error
}

// Accepts checks if the specified extensions or content types are acceptable.
func (c *DefaultCtx) Accepts(offers ...string) string {
	return getOffer(c.Get(HeaderAccept), acceptsOfferType, offers...)
}

// AcceptsCharsets checks if the specified charset is acceptable.
func (c *DefaultCtx) AcceptsCharsets(offers ...string) string {
	return getOffer(c.Get(HeaderAcceptCharset), acceptsOffer, offers...)
}

// AcceptsEncodings checks if the specified encoding is acceptable.
func (c *DefaultCtx) AcceptsEncodings(offers ...string) string {
	return getOffer(c.Get(HeaderAcceptEncoding), acceptsOffer, offers...)
}

// AcceptsLanguages checks if the specified language is acceptable.
func (c *DefaultCtx) AcceptsLanguages(offers ...string) string {
	return getOffer(c.Get(HeaderAcceptLanguage), acceptsOffer, offers...)
}

// App returns the *App reference to the instance of the Fiber application
func (c *DefaultCtx) App() *App {
	return c.app
}

// Append the specified value to the HTTP response header field.
// If the header is not already set, it creates the header with the specified value.
func (c *DefaultCtx) Append(field string, values ...string) {
	if len(values) == 0 {
		return
	}
	h := c.app.getString(c.fasthttp.Response.Header.Peek(field))
	originalH := h
	for _, value := range values {
		if len(h) == 0 {
			h = value
		} else if h != value && !strings.HasPrefix(h, value+",") && !strings.HasSuffix(h, " "+value) &&
			!strings.Contains(h, " "+value+",") {
			h += ", " + value
		}
	}
	if originalH != h {
		c.Set(field, h)
	}
}

// Attachment sets the HTTP response Content-Disposition header field to attachment.
func (c *DefaultCtx) Attachment(filename ...string) {
	if len(filename) > 0 {
		fname := filepath.Base(filename[0])
		c.Type(filepath.Ext(fname))

		c.setCanonical(HeaderContentDisposition, `attachment; filename="`+c.app.quoteString(fname)+`"`)
		return
	}
	c.setCanonical(HeaderContentDisposition, "attachment")
}

// BaseURL returns (protocol + host + base path).
func (c *DefaultCtx) BaseURL() string {
	// TODO: Could be improved: 53.8 ns/op  32 B/op  1 allocs/op
	// Should work like https://codeigniter.com/user_guide/helpers/url_helper.html
	if c.baseURI != "" {
		return c.baseURI
	}
	c.baseURI = c.Scheme() + "://" + c.Host()
	return c.baseURI
}

// BodyRaw contains the raw body submitted in a POST request.
// Returned value is only valid within the handler. Do not store any references.
// Make copies or use the Immutable setting instead.
<<<<<<< HEAD
func (c *DefaultCtx) Body() []byte {
	var err error
	var encoding string
	var body []byte
=======
func (c *Ctx) BodyRaw() []byte {
	return c.fasthttp.Request.Body()
}

func (c *Ctx) tryDecodeBodyInOrder(
	originalBody *[]byte,
	encodings []string,
) ([]byte, uint8, error) {
	var (
		err             error
		body            []byte
		decodesRealized uint8
	)

	for index, encoding := range encodings {
		decodesRealized++
		switch encoding {
		case StrGzip:
			body, err = c.fasthttp.Request.BodyGunzip()
		case StrBr, StrBrotli:
			body, err = c.fasthttp.Request.BodyUnbrotli()
		case StrDeflate:
			body, err = c.fasthttp.Request.BodyInflate()
		default:
			decodesRealized--
			if len(encodings) == 1 {
				body = c.fasthttp.Request.Body()
			}
			return body, decodesRealized, nil
		}

		if err != nil {
			return nil, decodesRealized, err
		}

		// Only execute body raw update if it has a next iteration to try to decode
		if index < len(encodings)-1 && decodesRealized > 0 {
			if index == 0 {
				tempBody := c.fasthttp.Request.Body()
				*originalBody = make([]byte, len(tempBody))
				copy(*originalBody, tempBody)
			}
			c.fasthttp.Request.SetBodyRaw(body)
		}
	}

	return body, decodesRealized, nil
}

// Body contains the raw body submitted in a POST request.
// This method will decompress the body if the 'Content-Encoding' header is provided.
// It returns the original (or decompressed) body data which is valid only within the handler.
// Don't store direct references to the returned data.
// If you need to keep the body's data later, make a copy or use the Immutable option.
func (c *Ctx) Body() []byte {
	var (
		err                error
		body, originalBody []byte
		headerEncoding     string
		encodingOrder      = []string{"", "", ""}
	)

>>>>>>> cbcb1aec
	// faster than peek
	c.Request().Header.VisitAll(func(key, value []byte) {
		if c.app.getString(key) == HeaderContentEncoding {
			headerEncoding = c.app.getString(value)
		}
	})

	// Split and get the encodings list, in order to attend the
	// rule defined at: https://www.rfc-editor.org/rfc/rfc9110#section-8.4-5
	encodingOrder = getSplicedStrList(headerEncoding, encodingOrder)
	if len(encodingOrder) == 0 {
		return c.fasthttp.Request.Body()
	}

	var decodesRealized uint8
	body, decodesRealized, err = c.tryDecodeBodyInOrder(&originalBody, encodingOrder)

	// Ensure that the body will be the original
	if originalBody != nil && decodesRealized > 0 {
		c.fasthttp.Request.SetBodyRaw(originalBody)
	}
	if err != nil {
		return []byte(err.Error())
	}

	return body
}

<<<<<<< HEAD
=======
func decoderBuilder(parserConfig ParserConfig) interface{} {
	decoder := schema.NewDecoder()
	decoder.IgnoreUnknownKeys(parserConfig.IgnoreUnknownKeys)
	if parserConfig.SetAliasTag != "" {
		decoder.SetAliasTag(parserConfig.SetAliasTag)
	}
	for _, v := range parserConfig.ParserType {
		decoder.RegisterConverter(reflect.ValueOf(v.Customtype).Interface(), v.Converter)
	}
	decoder.ZeroEmpty(parserConfig.ZeroEmpty)
	return decoder
}

// BodyParser binds the request body to a struct.
// It supports decoding the following content types based on the Content-Type header:
// application/json, application/xml, application/x-www-form-urlencoded, multipart/form-data
// If none of the content types above are matched, it will return a ErrUnprocessableEntity error
func (c *Ctx) BodyParser(out interface{}) error {
	// Get content-type
	ctype := utils.ToLower(c.app.getString(c.fasthttp.Request.Header.ContentType()))

	ctype = utils.ParseVendorSpecificContentType(ctype)

	// Parse body accordingly
	if strings.HasPrefix(ctype, MIMEApplicationJSON) {
		return c.app.config.JSONDecoder(c.Body(), out)
	}
	if strings.HasPrefix(ctype, MIMEApplicationForm) {
		data := make(map[string][]string)
		var err error

		c.fasthttp.PostArgs().VisitAll(func(key, val []byte) {
			if err != nil {
				return
			}

			k := c.app.getString(key)
			v := c.app.getString(val)

			if strings.Contains(k, "[") {
				k, err = parseParamSquareBrackets(k)
			}

			if c.app.config.EnableSplittingOnParsers && strings.Contains(v, ",") && equalFieldType(out, reflect.Slice, k, bodyTag) {
				values := strings.Split(v, ",")
				for i := 0; i < len(values); i++ {
					data[k] = append(data[k], values[i])
				}
			} else {
				data[k] = append(data[k], v)
			}
		})

		return c.parseToStruct(bodyTag, out, data)
	}
	if strings.HasPrefix(ctype, MIMEMultipartForm) {
		data, err := c.fasthttp.MultipartForm()
		if err != nil {
			return err
		}
		return c.parseToStruct(bodyTag, out, data.Value)
	}
	if strings.HasPrefix(ctype, MIMETextXML) || strings.HasPrefix(ctype, MIMEApplicationXML) {
		if err := xml.Unmarshal(c.Body(), out); err != nil {
			return fmt.Errorf("failed to unmarshal: %w", err)
		}
		return nil
	}
	// No suitable content type found
	return ErrUnprocessableEntity
}

>>>>>>> cbcb1aec
// ClearCookie expires a specific cookie by key on the client side.
// If no key is provided it expires all cookies that came with the request.
func (c *DefaultCtx) ClearCookie(key ...string) {
	if len(key) > 0 {
		for i := range key {
			c.fasthttp.Response.Header.DelClientCookie(key[i])
		}
		return
	}
	c.fasthttp.Request.Header.VisitAllCookie(func(k, v []byte) {
		c.fasthttp.Response.Header.DelClientCookieBytes(k)
	})
}

// Context returns *fasthttp.RequestCtx that carries a deadline
// a cancellation signal, and other values across API boundaries.
func (c *DefaultCtx) Context() *fasthttp.RequestCtx {
	return c.fasthttp
}

// UserContext returns a context implementation that was set by
// user earlier or returns a non-nil, empty context,if it was not set earlier.
func (c *DefaultCtx) UserContext() context.Context {
	ctx, ok := c.fasthttp.UserValue(userContextKey).(context.Context)
	if !ok {
		ctx = context.Background()
		c.SetUserContext(ctx)
	}

	return ctx
}

// SetUserContext sets a context implementation by user.
func (c *DefaultCtx) SetUserContext(ctx context.Context) {
	c.fasthttp.SetUserValue(userContextKey, ctx)
}

// Cookie sets a cookie by passing a cookie struct.
func (c *DefaultCtx) Cookie(cookie *Cookie) {
	fcookie := fasthttp.AcquireCookie()
	fcookie.SetKey(cookie.Name)
	fcookie.SetValue(cookie.Value)
	fcookie.SetPath(cookie.Path)
	fcookie.SetDomain(cookie.Domain)
	// only set max age and expiry when SessionOnly is false
	// i.e. cookie supposed to last beyond browser session
	// refer: https://developer.mozilla.org/en-US/docs/Web/HTTP/Cookies#define_the_lifetime_of_a_cookie
	if !cookie.SessionOnly {
		fcookie.SetMaxAge(cookie.MaxAge)
		fcookie.SetExpire(cookie.Expires)
	}
	fcookie.SetSecure(cookie.Secure)
	fcookie.SetHTTPOnly(cookie.HTTPOnly)

	switch utils.ToLower(cookie.SameSite) {
	case CookieSameSiteStrictMode:
		fcookie.SetSameSite(fasthttp.CookieSameSiteStrictMode)
	case CookieSameSiteNoneMode:
		fcookie.SetSameSite(fasthttp.CookieSameSiteNoneMode)
	case CookieSameSiteDisabled:
		fcookie.SetSameSite(fasthttp.CookieSameSiteDisabled)
	default:
		fcookie.SetSameSite(fasthttp.CookieSameSiteLaxMode)
	}

	c.fasthttp.Response.Header.SetCookie(fcookie)
	fasthttp.ReleaseCookie(fcookie)
}

// Cookies are used for getting a cookie value by key.
// Defaults to the empty string "" if the cookie doesn't exist.
// If a default value is given, it will return that value if the cookie doesn't exist.
// The returned value is only valid within the handler. Do not store any references.
// Make copies or use the Immutable setting to use the value outside the Handler.
func (c *DefaultCtx) Cookies(key string, defaultValue ...string) string {
	return defaultString(c.app.getString(c.fasthttp.Request.Header.Cookie(key)), defaultValue)
}

// CookieParser is used to bind cookies to a struct
func (c *Ctx) CookieParser(out interface{}) error {
	data := make(map[string][]string)
	var err error

	// loop through all cookies
	c.fasthttp.Request.Header.VisitAllCookie(func(key, val []byte) {
		if err != nil {
			return
		}

		k := c.app.getString(key)
		v := c.app.getString(val)

		if strings.Contains(k, "[") {
			k, err = parseParamSquareBrackets(k)
		}

		if c.app.config.EnableSplittingOnParsers && strings.Contains(v, ",") && equalFieldType(out, reflect.Slice, k, cookieTag) {
			values := strings.Split(v, ",")
			for i := 0; i < len(values); i++ {
				data[k] = append(data[k], values[i])
			}
		} else {
			data[k] = append(data[k], v)
		}
	})
	if err != nil {
		return err
	}

	return c.parseToStruct(cookieTag, out, data)
}

// Download transfers the file from path as an attachment.
// Typically, browsers will prompt the user for download.
// By default, the Content-Disposition header filename= parameter is the filepath (this typically appears in the browser dialog).
// Override this default with the filename parameter.
func (c *DefaultCtx) Download(file string, filename ...string) error {
	var fname string
	if len(filename) > 0 {
		fname = filename[0]
	} else {
		fname = filepath.Base(file)
	}
	c.setCanonical(HeaderContentDisposition, `attachment; filename="`+c.app.quoteString(fname)+`"`)
	return c.SendFile(file)
}

// Request return the *fasthttp.Request object
// This allows you to use all fasthttp request methods
// https://godoc.org/github.com/valyala/fasthttp#Request
func (c *DefaultCtx) Request() *fasthttp.Request {
	return &c.fasthttp.Request
}

// Response return the *fasthttp.Response object
// This allows you to use all fasthttp response methods
// https://godoc.org/github.com/valyala/fasthttp#Response
func (c *DefaultCtx) Response() *fasthttp.Response {
	return &c.fasthttp.Response
}

// Format performs content-negotiation on the Accept HTTP header.
// It uses Accepts to select a proper format.
// If the header is not specified or there is no proper format, text/plain is used.
func (c *DefaultCtx) Format(body any) error {
	// Get accepted content type
	accept := c.Accepts("html", "json", "txt", "xml")
	// Set accepted content type
	c.Type(accept)
	// Type convert provided body
	var b string
	switch val := body.(type) {
	case string:
		b = val
	case []byte:
		b = c.app.getString(val)
	default:
		b = fmt.Sprintf("%v", val)
	}

	// Format based on the accept content type
	switch accept {
	case "html":
		return c.SendString("<p>" + b + "</p>")
	case "json":
		return c.JSON(body)
	case "txt":
		return c.SendString(b)
	case "xml":
		return c.XML(body)
	}
	return c.SendString(b)
}

// FormFile returns the first file by key from a MultipartForm.
func (c *DefaultCtx) FormFile(key string) (*multipart.FileHeader, error) {
	return c.fasthttp.FormFile(key)
}

// FormValue returns the first value by key from a MultipartForm.
// Search is performed in QueryArgs, PostArgs, MultipartForm and FormFile in this particular order.
// Defaults to the empty string "" if the form value doesn't exist.
// If a default value is given, it will return that value if the form value does not exist.
// Returned value is only valid within the handler. Do not store any references.
// Make copies or use the Immutable setting instead.
func (c *DefaultCtx) FormValue(key string, defaultValue ...string) string {
	return defaultString(c.app.getString(c.fasthttp.FormValue(key)), defaultValue)
}

// Fresh returns true when the response is still “fresh” in the client's cache,
// otherwise false is returned to indicate that the client cache is now stale
// and the full response should be sent.
// When a client sends the Cache-Control: no-cache request header to indicate an end-to-end
// reload request, this module will return false to make handling these requests transparent.
// https://github.com/jshttp/fresh/blob/10e0471669dbbfbfd8de65bc6efac2ddd0bfa057/index.js#L33
func (c *DefaultCtx) Fresh() bool {
	// fields
	modifiedSince := c.Get(HeaderIfModifiedSince)
	noneMatch := c.Get(HeaderIfNoneMatch)

	// unconditional request
	if modifiedSince == "" && noneMatch == "" {
		return false
	}

	// Always return stale when Cache-Control: no-cache
	// to support end-to-end reload requests
	// https://tools.ietf.org/html/rfc2616#section-14.9.4
	cacheControl := c.Get(HeaderCacheControl)
	if cacheControl != "" && isNoCache(cacheControl) {
		return false
	}

	// if-none-match
	if noneMatch != "" && noneMatch != "*" {
		etag := c.app.getString(c.fasthttp.Response.Header.Peek(HeaderETag))
		if etag == "" {
			return false
		}
		if c.app.isEtagStale(etag, c.app.getBytes(noneMatch)) {
			return false
		}

		if modifiedSince != "" {
			lastModified := c.app.getString(c.fasthttp.Response.Header.Peek(HeaderLastModified))
			if lastModified != "" {
				lastModifiedTime, err := http.ParseTime(lastModified)
				if err != nil {
					return false
				}
				modifiedSinceTime, err := http.ParseTime(modifiedSince)
				if err != nil {
					return false
				}
				return lastModifiedTime.Before(modifiedSinceTime)
			}
		}
	}
	return true
}

// Get returns the HTTP request header specified by field.
// Field names are case-insensitive
// Returned value is only valid within the handler. Do not store any references.
// Make copies or use the Immutable setting instead.
func (c *DefaultCtx) Get(key string, defaultValue ...string) string {
	return defaultString(c.app.getString(c.fasthttp.Request.Header.Peek(key)), defaultValue)
}

// GetRespHeader returns the HTTP response header specified by field.
// Field names are case-insensitive
// Returned value is only valid within the handler. Do not store any references.
// Make copies or use the Immutable setting instead.
func (c *DefaultCtx) GetRespHeader(key string, defaultValue ...string) string {
	return defaultString(c.app.getString(c.fasthttp.Response.Header.Peek(key)), defaultValue)
}

<<<<<<< HEAD
// Host contains the host derived from the X-Forwarded-Host or Host HTTP header.
=======
// GetReqHeaders returns the HTTP request headers.
// Returned value is only valid within the handler. Do not store any references.
// Make copies or use the Immutable setting instead.
func (c *Ctx) GetReqHeaders() map[string][]string {
	headers := make(map[string][]string)
	c.Request().Header.VisitAll(func(k, v []byte) {
		key := c.app.getString(k)
		headers[key] = append(headers[key], c.app.getString(v))
	})

	return headers
}

// GetRespHeaders returns the HTTP response headers.
// Returned value is only valid within the handler. Do not store any references.
// Make copies or use the Immutable setting instead.
func (c *Ctx) GetRespHeaders() map[string][]string {
	headers := make(map[string][]string)
	c.Response().Header.VisitAll(func(k, v []byte) {
		key := c.app.getString(k)
		headers[key] = append(headers[key], c.app.getString(v))
	})

	return headers
}

// Hostname contains the hostname derived from the X-Forwarded-Host or Host HTTP header.
>>>>>>> cbcb1aec
// Returned value is only valid within the handler. Do not store any references.
// Make copies or use the Immutable setting instead.
// Please use Config.EnableTrustedProxyCheck to prevent header spoofing, in case when your app is behind the proxy.
func (c *DefaultCtx) Host() string {
	if c.IsProxyTrusted() {
		if host := c.Get(HeaderXForwardedHost); len(host) > 0 {
			commaPos := strings.Index(host, ",")
			if commaPos != -1 {
				return host[:commaPos]
			}
			return host
		}
	}
	return c.app.getString(c.fasthttp.Request.URI().Host())
}

// Hostname contains the hostname derived from the X-Forwarded-Host or Host HTTP header using the c.Host() method.
// Returned value is only valid within the handler. Do not store any references.
// Make copies or use the Immutable setting instead.
// Please use Config.EnableTrustedProxyCheck to prevent header spoofing, in case when your app is behind the proxy.
func (c *DefaultCtx) Hostname() string {
	addr, _ := parseAddr(c.Host())

	return addr
}

// Port returns the remote port of the request.
func (c *DefaultCtx) Port() string {
	tcpaddr, ok := c.fasthttp.RemoteAddr().(*net.TCPAddr)
	if !ok {
		panic(fmt.Errorf("failed to type-assert to *net.TCPAddr"))
	}
	return strconv.Itoa(tcpaddr.Port)
}

// IP returns the remote IP address of the request.
// If ProxyHeader and IP Validation is configured, it will parse that header and return the first valid IP address.
// Please use Config.EnableTrustedProxyCheck to prevent header spoofing, in case when your app is behind the proxy.
func (c *DefaultCtx) IP() string {
	if c.IsProxyTrusted() && len(c.app.config.ProxyHeader) > 0 {
		return c.extractIPFromHeader(c.app.config.ProxyHeader)
	}

	return c.fasthttp.RemoteIP().String()
}

// extractIPsFromHeader will return a slice of IPs it found given a header name in the order they appear.
// When IP validation is enabled, any invalid IPs will be omitted.
func (c *DefaultCtx) extractIPsFromHeader(header string) []string {
	// TODO: Reuse the c.extractIPFromHeader func somehow in here

	headerValue := c.Get(header)

	// We can't know how many IPs we will return, but we will try to guess with this constant division.
	// Counting ',' makes function slower for about 50ns in general case.
	const maxEstimatedCount = 8
	estimatedCount := len(headerValue) / maxEstimatedCount
	if estimatedCount > maxEstimatedCount {
		estimatedCount = maxEstimatedCount // Avoid big allocation on big header
	}

	ipsFound := make([]string, 0, estimatedCount)

	i := 0
	j := -1

iploop:
	for {
		var v4, v6 bool

		// Manually splitting string without allocating slice, working with parts directly
		i, j = j+1, j+2

		if j > len(headerValue) {
			break
		}

		for j < len(headerValue) && headerValue[j] != ',' {
			if headerValue[j] == ':' {
				v6 = true
			} else if headerValue[j] == '.' {
				v4 = true
			}
			j++
		}

		for i < j && (headerValue[i] == ' ' || headerValue[i] == ',') {
			i++
		}

		s := strings.TrimRight(headerValue[i:j], " ")

		if c.app.config.EnableIPValidation {
			// Skip validation if IP is clearly not IPv4/IPv6, otherwise validate without allocations
			if (!v6 && !v4) || (v6 && !utils.IsIPv6(s)) || (v4 && !utils.IsIPv4(s)) {
				continue iploop
			}
		}

		ipsFound = append(ipsFound, s)
	}

	return ipsFound
}

// extractIPFromHeader will attempt to pull the real client IP from the given header when IP validation is enabled.
// currently, it will return the first valid IP address in header.
// when IP validation is disabled, it will simply return the value of the header without any inspection.
// Implementation is almost the same as in extractIPsFromHeader, but without allocation of []string.
func (c *DefaultCtx) extractIPFromHeader(header string) string {
	if c.app.config.EnableIPValidation {
		headerValue := c.Get(header)

		i := 0
		j := -1

	iploop:
		for {
			var v4, v6 bool

			// Manually splitting string without allocating slice, working with parts directly
			i, j = j+1, j+2

			if j > len(headerValue) {
				break
			}

			for j < len(headerValue) && headerValue[j] != ',' {
				if headerValue[j] == ':' {
					v6 = true
				} else if headerValue[j] == '.' {
					v4 = true
				}
				j++
			}

			for i < j && headerValue[i] == ' ' {
				i++
			}

			s := strings.TrimRight(headerValue[i:j], " ")

			if c.app.config.EnableIPValidation {
				if (!v6 && !v4) || (v6 && !utils.IsIPv6(s)) || (v4 && !utils.IsIPv4(s)) {
					continue iploop
				}
			}

			return s
		}

		return c.fasthttp.RemoteIP().String()
	}

	// default behavior if IP validation is not enabled is just to return whatever value is
	// in the proxy header. Even if it is empty or invalid
	return c.Get(c.app.config.ProxyHeader)
}

// IPs returns a string slice of IP addresses specified in the X-Forwarded-For request header.
// When IP validation is enabled, only valid IPs are returned.
func (c *DefaultCtx) IPs() []string {
	return c.extractIPsFromHeader(HeaderXForwardedFor)
}

// Is returns the matching content type,
// if the incoming request's Content-Type HTTP header field matches the MIME type specified by the type parameter
func (c *DefaultCtx) Is(extension string) bool {
	extensionHeader := utils.GetMIME(extension)
	if extensionHeader == "" {
		return false
	}

	return strings.HasPrefix(
		strings.TrimLeft(utils.UnsafeString(c.fasthttp.Request.Header.ContentType()), " "),
		extensionHeader,
	)
}

// JSON converts any interface or string to JSON.
// Array and slice values encode as JSON arrays,
// except that []byte encodes as a base64-encoded string,
// and a nil slice encodes as the null JSON value.
// This method also sets the content header to application/json.
func (c *DefaultCtx) JSON(data any) error {
	raw, err := c.app.config.JSONEncoder(data)
	if err != nil {
		return err
	}
	c.fasthttp.Response.SetBodyRaw(raw)
	c.fasthttp.Response.Header.SetContentType(MIMEApplicationJSON)
	return nil
}

// JSONP sends a JSON response with JSONP support.
// This method is identical to JSON, except that it opts-in to JSONP callback support.
// By default, the callback name is simply callback.
<<<<<<< HEAD
func (c *DefaultCtx) JSONP(data any, callback ...string) error {
	raw, err := json.Marshal(data)
=======
func (c *Ctx) JSONP(data interface{}, callback ...string) error {
	raw, err := c.app.config.JSONEncoder(data)
>>>>>>> cbcb1aec
	if err != nil {
		return err
	}

	var result, cb string

	if len(callback) > 0 {
		cb = callback[0]
	} else {
		cb = "callback"
	}

	result = cb + "(" + c.app.getString(raw) + ");"

	c.setCanonical(HeaderXContentTypeOptions, "nosniff")
	c.fasthttp.Response.Header.SetContentType(MIMETextJavaScriptCharsetUTF8)
	return c.SendString(result)
}

// XML converts any interface or string to XML.
// This method also sets the content header to application/xml.
func (c *DefaultCtx) XML(data any) error {
	raw, err := c.app.config.XMLEncoder(data)
	if err != nil {
		return err
	}
	c.fasthttp.Response.SetBodyRaw(raw)
	c.fasthttp.Response.Header.SetContentType(MIMEApplicationXML)
	return nil
}

// Links joins the links followed by the property to populate the response's Link HTTP header field.
func (c *DefaultCtx) Links(link ...string) {
	if len(link) == 0 {
		return
	}
	bb := bytebufferpool.Get()
	for i := range link {
		if i%2 == 0 {
			_ = bb.WriteByte('<')          //nolint:errcheck // This will never fail
			_, _ = bb.WriteString(link[i]) //nolint:errcheck // This will never fail
			_ = bb.WriteByte('>')          //nolint:errcheck // This will never fail
		} else {
			_, _ = bb.WriteString(`; rel="` + link[i] + `",`) //nolint:errcheck // This will never fail
		}
	}
	c.setCanonical(HeaderLink, strings.TrimRight(c.app.getString(bb.Bytes()), ","))
	bytebufferpool.Put(bb)
}

// Locals makes it possible to pass any values under keys scoped to the request
// and therefore available to all following routes that match the request.
func (c *DefaultCtx) Locals(key any, value ...any) any {
	if len(value) == 0 {
		return c.fasthttp.UserValue(key)
	}
	c.fasthttp.SetUserValue(key, value[0])
	return value[0]
}

// Location sets the response Location HTTP header to the specified path parameter.
func (c *DefaultCtx) Location(path string) {
	c.setCanonical(HeaderLocation, path)
}

<<<<<<< HEAD
// Method contains a string corresponding to the HTTP method of the request: GET, POST, PUT and so on.
func (c *DefaultCtx) Method(override ...string) string {
	if len(override) > 0 {
		method := utils.ToUpper(override[0])
		mINT := c.app.methodInt(method)
		if mINT == -1 {
			return c.method
		}
		c.method = method
		c.methodINT = mINT
=======
// Method returns the HTTP request method for the context, optionally overridden by the provided argument.
// If no override is given or if the provided override is not a valid HTTP method, it returns the current method from the context.
// Otherwise, it updates the context's method and returns the overridden method as a string.
func (c *Ctx) Method(override ...string) string {
	if len(override) == 0 {
		// Nothing to override, just return current method from context
		return c.method
>>>>>>> cbcb1aec
	}

	method := utils.ToUpper(override[0])
	mINT := c.app.methodInt(method)
	if mINT == -1 {
		// Provided override does not valid HTTP method, no override, return current method
		return c.method
	}

	c.method = method
	c.methodINT = mINT
	return c.method
}

// MultipartForm parse form entries from binary.
// This returns a map[string][]string, so given a key the value will be a string slice.
func (c *DefaultCtx) MultipartForm() (*multipart.Form, error) {
	return c.fasthttp.MultipartForm()
}

// ClientHelloInfo return CHI from context
func (c *DefaultCtx) ClientHelloInfo() *tls.ClientHelloInfo {
	if c.app.tlsHandler != nil {
		return c.app.tlsHandler.clientHelloInfo
	}

	return nil
}

// Next executes the next method in the stack that matches the current route.
func (c *DefaultCtx) Next() error {
	// Increment handler index
	c.indexHandler++
	var err error
	// Did we execute all route handlers?
	if c.indexHandler < len(c.route.Handlers) {
		// Continue route stack
		err = c.route.Handlers[c.indexHandler](c)
	} else {
		// Continue handler stack
		if c.app.newCtxFunc != nil {
			_, err = c.app.nextCustom(c)
		} else {
			_, err = c.app.next(c)
		}
	}
	return err
}

// RestartRouting instead of going to the next handler. This may be useful after
// changing the request path. Note that handlers might be executed again.
func (c *DefaultCtx) RestartRouting() error {
	var err error

	c.indexRoute = -1
	if c.app.newCtxFunc != nil {
		_, err = c.app.nextCustom(c)
	} else {
		_, err = c.app.next(c)
	}
	return err
}

// OriginalURL contains the original request URL.
// Returned value is only valid within the handler. Do not store any references.
// Make copies or use the Immutable setting to use the value outside the Handler.
func (c *DefaultCtx) OriginalURL() string {
	return c.app.getString(c.fasthttp.Request.Header.RequestURI())
}

// Params is used to get the route parameters.
// Defaults to empty string "" if the param doesn't exist.
// If a default value is given, it will return that value if the param doesn't exist.
// Returned value is only valid within the handler. Do not store any references.
// Make copies or use the Immutable setting to use the value outside the Handler.
func (c *DefaultCtx) Params(key string, defaultValue ...string) string {
	if key == "*" || key == "+" {
		key += "1"
	}
	for i := range c.route.Params {
		if len(key) != len(c.route.Params[i]) {
			continue
		}
		if c.route.Params[i] == key || (!c.app.config.CaseSensitive && utils.EqualFold(c.route.Params[i], key)) {
			// in case values are not here
			if len(c.values) <= i || len(c.values[i]) == 0 {
				break
			}
			return c.values[i]
		}
	}
	return defaultString("", defaultValue)
}

// ParamsInt is used to get an integer from the route parameters
// it defaults to zero if the parameter is not found or if the
// parameter cannot be converted to an integer
// If a default value is given, it will return that value in case the param
// doesn't exist or cannot be converted to an integer
func (c *DefaultCtx) ParamsInt(key string, defaultValue ...int) (int, error) {
	// Use Atoi to convert the param to an int or return zero and an error
	value, err := strconv.Atoi(c.Params(key))
	if err != nil {
		if len(defaultValue) > 0 {
			return defaultValue[0], nil
		}
		return 0, fmt.Errorf("failed to convert: %w", err)
	}

	return value, nil
}

// Path returns the path part of the request URL.
// Optionally, you could override the path.
func (c *DefaultCtx) Path(override ...string) string {
	if len(override) != 0 && c.path != override[0] {
		// Set new path to context
		c.pathOriginal = override[0]

		// Set new path to request context
		c.fasthttp.Request.URI().SetPath(c.pathOriginal)
		// Prettify path
		c.configDependentPaths()
	}
	return c.path
}

// Scheme contains the request protocol string: http or https for TLS requests.
// Please use Config.EnableTrustedProxyCheck to prevent header spoofing, in case when your app is behind the proxy.
func (c *DefaultCtx) Scheme() string {
	if c.fasthttp.IsTLS() {
		return schemeHTTPS
	}
	if !c.IsProxyTrusted() {
		return schemeHTTP
	}

	scheme := schemeHTTP
	const lenXHeaderName = 12
	c.fasthttp.Request.Header.VisitAll(func(key, val []byte) {
		if len(key) < lenXHeaderName {
			return // Neither "X-Forwarded-" nor "X-Url-Scheme"
		}
		switch {
		case bytes.HasPrefix(key, []byte("X-Forwarded-")):
			if bytes.Equal(key, []byte(HeaderXForwardedProto)) ||
				bytes.Equal(key, []byte(HeaderXForwardedProtocol)) {
				v := c.app.getString(val)
				commaPos := strings.Index(v, ",")
				if commaPos != -1 {
					scheme = v[:commaPos]
				} else {
					scheme = v
				}
			} else if bytes.Equal(key, []byte(HeaderXForwardedSsl)) && bytes.Equal(val, []byte("on")) {
				scheme = schemeHTTPS
			}

		case bytes.Equal(key, []byte(HeaderXUrlScheme)):
			scheme = c.app.getString(val)
		}
	})
	return scheme
}

// Protocol returns the HTTP protocol of request: HTTP/1.1 and HTTP/2.
func (c *DefaultCtx) Protocol() string {
	return utils.UnsafeString(c.fasthttp.Request.Header.Protocol())
}

// Query returns the query string parameter in the url.
// Defaults to empty string "" if the query doesn't exist.
// If a default value is given, it will return that value if the query doesn't exist.
// Returned value is only valid within the handler. Do not store any references.
// Make copies or use the Immutable setting to use the value outside the Handler.
func (c *DefaultCtx) Query(key string, defaultValue ...string) string {
	return defaultString(c.app.getString(c.fasthttp.QueryArgs().Peek(key)), defaultValue)
}

// Queries returns a map of query parameters and their values.
//
// GET /?name=alex&wanna_cake=2&id=
// Queries()["name"] == "alex"
// Queries()["wanna_cake"] == "2"
// Queries()["id"] == ""
//
// GET /?field1=value1&field1=value2&field2=value3
// Queries()["field1"] == "value2"
// Queries()["field2"] == "value3"
//
// GET /?list_a=1&list_a=2&list_a=3&list_b[]=1&list_b[]=2&list_b[]=3&list_c=1,2,3
// Queries()["list_a"] == "3"
// Queries()["list_b[]"] == "3"
// Queries()["list_c"] == "1,2,3"
//
// GET /api/search?filters.author.name=John&filters.category.name=Technology&filters[customer][name]=Alice&filters[status]=pending
// Queries()["filters.author.name"] == "John"
// Queries()["filters.category.name"] == "Technology"
// Queries()["filters[customer][name]"] == "Alice"
// Queries()["filters[status]"] == "pending"
func (c *DefaultCtx) Queries() map[string]string {
	m := make(map[string]string, c.Context().QueryArgs().Len())
	c.Context().QueryArgs().VisitAll(func(key, value []byte) {
		m[c.app.getString(key)] = c.app.getString(value)
	})
	return m
}

// QueryInt returns integer value of key string parameter in the url.
// Default to empty or invalid key is 0.
//
//	GET /?name=alex&wanna_cake=2&id=
//	QueryInt("wanna_cake", 1) == 2
//	QueryInt("name", 1) == 1
//	QueryInt("id", 1) == 1
//	QueryInt("id") == 0
func (c *DefaultCtx) QueryInt(key string, defaultValue ...int) int {
	// Use Atoi to convert the param to an int or return zero and an error
	value, err := strconv.Atoi(c.app.getString(c.fasthttp.QueryArgs().Peek(key)))
	if err != nil {
		if len(defaultValue) > 0 {
			return defaultValue[0]
		}
		return 0
	}

	return value
}

// QueryBool returns bool value of key string parameter in the url.
// Default to empty or invalid key is true.
//
//	Get /?name=alex&want_pizza=false&id=
//	QueryBool("want_pizza") == false
//	QueryBool("want_pizza", true) == false
//	QueryBool("name") == false
//	QueryBool("name", true) == true
//	QueryBool("id") == false
//	QueryBool("id", true) == true
func (c *DefaultCtx) QueryBool(key string, defaultValue ...bool) bool {
	value, err := strconv.ParseBool(c.app.getString(c.fasthttp.QueryArgs().Peek(key)))
	if err != nil {
		if len(defaultValue) > 0 {
			return defaultValue[0]
		}
		return false
	}
	return value
}

// QueryFloat returns float64 value of key string parameter in the url.
// Default to empty or invalid key is 0.
//
//	GET /?name=alex&amount=32.23&id=
//	QueryFloat("amount") = 32.23
//	QueryFloat("amount", 3) = 32.23
//	QueryFloat("name", 1) = 1
//	QueryFloat("name") = 0
//	QueryFloat("id", 3) = 3
func (c *DefaultCtx) QueryFloat(key string, defaultValue ...float64) float64 {
	// use strconv.ParseFloat to convert the param to a float or return zero and an error.
	value, err := strconv.ParseFloat(c.app.getString(c.fasthttp.QueryArgs().Peek(key)), 64)
	if err != nil {
		if len(defaultValue) > 0 {
			return defaultValue[0]
		}
		return 0
	}
	return value
}

<<<<<<< HEAD
=======
// QueryParser binds the query string to a struct.
func (c *Ctx) QueryParser(out interface{}) error {
	data := make(map[string][]string)
	var err error

	c.fasthttp.QueryArgs().VisitAll(func(key, val []byte) {
		if err != nil {
			return
		}

		k := c.app.getString(key)
		v := c.app.getString(val)

		if strings.Contains(k, "[") {
			k, err = parseParamSquareBrackets(k)
		}

		if c.app.config.EnableSplittingOnParsers && strings.Contains(v, ",") && equalFieldType(out, reflect.Slice, k, queryTag) {
			values := strings.Split(v, ",")
			for i := 0; i < len(values); i++ {
				data[k] = append(data[k], values[i])
			}
		} else {
			data[k] = append(data[k], v)
		}
	})

	if err != nil {
		return err
	}

	return c.parseToStruct(queryTag, out, data)
}

func parseParamSquareBrackets(k string) (string, error) {
	bb := bytebufferpool.Get()
	defer bytebufferpool.Put(bb)

	kbytes := []byte(k)

	for i, b := range kbytes {
		if b == '[' && kbytes[i+1] != ']' {
			if err := bb.WriteByte('.'); err != nil {
				return "", fmt.Errorf("failed to write: %w", err)
			}
		}

		if b == '[' || b == ']' {
			continue
		}

		if err := bb.WriteByte(b); err != nil {
			return "", fmt.Errorf("failed to write: %w", err)
		}
	}

	return bb.String(), nil
}

// ReqHeaderParser binds the request header strings to a struct.
func (c *Ctx) ReqHeaderParser(out interface{}) error {
	data := make(map[string][]string)
	c.fasthttp.Request.Header.VisitAll(func(key, val []byte) {
		k := c.app.getString(key)
		v := c.app.getString(val)

		if c.app.config.EnableSplittingOnParsers && strings.Contains(v, ",") && equalFieldType(out, reflect.Slice, k, reqHeaderTag) {
			values := strings.Split(v, ",")
			for i := 0; i < len(values); i++ {
				data[k] = append(data[k], values[i])
			}
		} else {
			data[k] = append(data[k], v)
		}
	})

	return c.parseToStruct(reqHeaderTag, out, data)
}

func (*Ctx) parseToStruct(aliasTag string, out interface{}, data map[string][]string) error {
	// Get decoder from pool
	schemaDecoder, ok := decoderPoolMap[aliasTag].Get().(*schema.Decoder)
	if !ok {
		panic(fmt.Errorf("failed to type-assert to *schema.Decoder"))
	}
	defer decoderPoolMap[aliasTag].Put(schemaDecoder)

	// Set alias tag
	schemaDecoder.SetAliasTag(aliasTag)

	if err := schemaDecoder.Decode(out, data); err != nil {
		return fmt.Errorf("failed to decode: %w", err)
	}

	return nil
}

func equalFieldType(out interface{}, kind reflect.Kind, key, tag string) bool {
	// Get type of interface
	outTyp := reflect.TypeOf(out).Elem()
	key = utils.ToLower(key)
	// Must be a struct to match a field
	if outTyp.Kind() != reflect.Struct {
		return false
	}
	// Copy interface to an value to be used
	outVal := reflect.ValueOf(out).Elem()
	// Loop over each field
	for i := 0; i < outTyp.NumField(); i++ {
		// Get field value data
		structField := outVal.Field(i)
		// Can this field be changed?
		if !structField.CanSet() {
			continue
		}
		// Get field key data
		typeField := outTyp.Field(i)
		// Get type of field key
		structFieldKind := structField.Kind()
		// Does the field type equals input?
		if structFieldKind != kind {
			continue
		}
		// Get tag from field if exist
		inputFieldName := typeField.Tag.Get(tag)
		if inputFieldName == "" {
			inputFieldName = typeField.Name
		} else {
			inputFieldName = strings.Split(inputFieldName, ",")[0]
		}
		// Compare field/tag with provided key
		if utils.ToLower(inputFieldName) == key {
			return true
		}
	}
	return false
}

var (
	ErrRangeMalformed     = errors.New("range: malformed range header string")
	ErrRangeUnsatisfiable = errors.New("range: unsatisfiable range")
)

>>>>>>> cbcb1aec
// Range returns a struct containing the type and a slice of ranges.
func (c *DefaultCtx) Range(size int) (Range, error) {
	var rangeData Range
	rangeStr := c.Get(HeaderRange)
	if rangeStr == "" || !strings.Contains(rangeStr, "=") {
		return rangeData, ErrRangeMalformed
	}
	data := strings.Split(rangeStr, "=")
	const expectedDataParts = 2
	if len(data) != expectedDataParts {
		return rangeData, ErrRangeMalformed
	}
	rangeData.Type = data[0]
	arr := strings.Split(data[1], ",")
	for i := 0; i < len(arr); i++ {
		item := strings.Split(arr[i], "-")
		if len(item) == 1 {
			return rangeData, ErrRangeMalformed
		}
		start, startErr := strconv.Atoi(item[0])
		end, endErr := strconv.Atoi(item[1])
		if startErr != nil { // -nnn
			start = size - end
			end = size - 1
		} else if endErr != nil { // nnn-
			end = size - 1
		}
		if end > size-1 { // limit last-byte-pos to current length
			end = size - 1
		}
		if start > end || start < 0 {
			continue
		}
		rangeData.Ranges = append(rangeData.Ranges, struct {
			Start int
			End   int
		}{
			start,
			end,
		})
	}
	if len(rangeData.Ranges) < 1 {
		return rangeData, ErrRangeUnsatisfiable
	}

	return rangeData, nil
}

// Redirect returns the Redirect reference.
// Use Redirect().Status() to set custom redirection status code.
// If status is not specified, status defaults to 302 Found.
// You can use Redirect().To(), Redirect().Route() and Redirect().Back() for redirection.
func (c *DefaultCtx) Redirect() *Redirect {
	if c.redirect == nil {
		c.redirect = AcquireRedirect()
		c.redirect.c = c
	}

	return c.redirect
}

// Bind Add vars to default view var map binding to template engine.
// Variables are read by the Render method and may be overwritten.
func (c *DefaultCtx) BindVars(vars Map) error {
	// init viewBindMap - lazy map
	for k, v := range vars {
		c.viewBindMap.Store(k, v)
	}
	return nil
}

// getLocationFromRoute get URL location from route using parameters
func (c *DefaultCtx) getLocationFromRoute(route Route, params Map) (string, error) {
	buf := bytebufferpool.Get()
	for _, segment := range route.routeParser.segs {
		if !segment.IsParam {
			_, err := buf.WriteString(segment.Const)
			if err != nil {
				return "", fmt.Errorf("failed to write string: %w", err)
			}
			continue
		}

		for key, val := range params {
			isSame := key == segment.ParamName || (!c.app.config.CaseSensitive && utils.EqualFold(key, segment.ParamName))
			isGreedy := segment.IsGreedy && len(key) == 1 && isInCharset(key[0], greedyParameters)
			if isSame || isGreedy {
				_, err := buf.WriteString(utils.ToString(val))
				if err != nil {
					return "", fmt.Errorf("failed to write string: %w", err)
				}
			}
		}
	}
	location := buf.String()
	// release buffer
	bytebufferpool.Put(buf)
	return location, nil
}

// GetRouteURL generates URLs to named routes, with parameters. URLs are relative, for example: "/user/1831"
func (c *DefaultCtx) GetRouteURL(routeName string, params Map) (string, error) {
	return c.getLocationFromRoute(c.App().GetRoute(routeName), params)
}

// Render a template with data and sends a text/html response.
// We support the following engines: https://github.com/gofiber/template
func (c *DefaultCtx) Render(name string, bind Map, layouts ...string) error {
	// Get new buffer from pool
	buf := bytebufferpool.Get()
	defer bytebufferpool.Put(buf)

	// Initialize empty bind map if bind is nil
	if bind == nil {
		bind = make(Map)
	}

	// Pass-locals-to-views, bind, appListKeys
	c.renderExtensions(bind)

	var rendered bool
	for i := len(c.app.mountFields.appListKeys) - 1; i >= 0; i-- {
		prefix := c.app.mountFields.appListKeys[i]
		app := c.app.mountFields.appList[prefix]
		if prefix == "" || strings.Contains(c.OriginalURL(), prefix) {
			if len(layouts) == 0 && app.config.ViewsLayout != "" {
				layouts = []string{
					app.config.ViewsLayout,
				}
			}

			// Render template from Views
			if app.config.Views != nil {
				if err := app.config.Views.Render(buf, name, bind, layouts...); err != nil {
					return fmt.Errorf("failed to render: %w", err)
				}

				rendered = true
				break
			}
		}
	}

	if !rendered {
		// Render raw template using 'name' as filepath if no engine is set
		var tmpl *template.Template
		if _, err := readContent(buf, name); err != nil {
			return err
		}
		// Parse template
		tmpl, err := template.New("").Parse(c.app.getString(buf.Bytes()))
		if err != nil {
			return fmt.Errorf("failed to parse: %w", err)
		}
		buf.Reset()
		// Render template
		if err := tmpl.Execute(buf, bind); err != nil {
			return fmt.Errorf("failed to execute: %w", err)
		}
	}

	// Set Content-Type to text/html
	c.fasthttp.Response.Header.SetContentType(MIMETextHTMLCharsetUTF8)
	// Set rendered template to body
	c.fasthttp.Response.SetBody(buf.Bytes())

	return nil
}

func (c *DefaultCtx) renderExtensions(bind interface{}) {
	if bindMap, ok := bind.(Map); ok {
		// Bind view map
		c.viewBindMap.Range(func(key, value interface{}) bool {
			keyValue, ok := key.(string)
			if !ok {
				return true
			}
			if _, ok := bindMap[keyValue]; !ok {
				bindMap[keyValue] = value
			}
			return true
		})

		// Check if the PassLocalsToViews option is enabled (by default it is disabled)
		if c.app.config.PassLocalsToViews {
			// Loop through each local and set it in the map
			c.fasthttp.VisitUserValues(func(key []byte, val interface{}) {
				// check if bindMap doesn't contain the key
				if _, ok := bindMap[c.app.getString(key)]; !ok {
					// Set the key and value in the bindMap
					bindMap[c.app.getString(key)] = val
				}
			})
		}
	}

	if len(c.app.mountFields.appListKeys) == 0 {
		c.app.generateAppListKeys()
	}
}

// Route returns the matched Route struct.
func (c *DefaultCtx) Route() *Route {
	if c.route == nil {
		// Fallback for fasthttp error handler
		return &Route{
			path:     c.pathOriginal,
			Path:     c.pathOriginal,
			Method:   c.method,
			Handlers: make([]Handler, 0),
			Params:   make([]string, 0),
		}
	}
	return c.route
}

// SaveFile saves any multipart file to disk.
func (*DefaultCtx) SaveFile(fileheader *multipart.FileHeader, path string) error {
	return fasthttp.SaveMultipartFile(fileheader, path)
}

// SaveFileToStorage saves any multipart file to an external storage system.
func (*DefaultCtx) SaveFileToStorage(fileheader *multipart.FileHeader, path string, storage Storage) error {
	file, err := fileheader.Open()
	if err != nil {
		return fmt.Errorf("failed to open: %w", err)
	}

	content, err := io.ReadAll(file)
	if err != nil {
		return fmt.Errorf("failed to read: %w", err)
	}

	if err := storage.Set(path, content, 0); err != nil {
		return fmt.Errorf("failed to store: %w", err)
	}

	return nil
}

// Secure returns whether a secure connection was established.
func (c *DefaultCtx) Secure() bool {
	return c.Protocol() == schemeHTTPS
}

// Send sets the HTTP response body without copying it.
// From this point onward the body argument must not be changed.
func (c *DefaultCtx) Send(body []byte) error {
	// Write response body
	c.fasthttp.Response.SetBodyRaw(body)
	return nil
}

var (
	sendFileOnce    sync.Once
	sendFileFS      *fasthttp.FS
	sendFileHandler fasthttp.RequestHandler
)

// SendFile transfers the file from the given path.
// The file is not compressed by default, enable this by passing a 'true' argument
// Sets the Content-Type response HTTP header field based on the filenames extension.
func (c *DefaultCtx) SendFile(file string, compress ...bool) error {
	// Save the filename, we will need it in the error message if the file isn't found
	filename := file

	// https://github.com/valyala/fasthttp/blob/c7576cc10cabfc9c993317a2d3f8355497bea156/fs.go#L129-L134
	sendFileOnce.Do(func() {
		const cacheDuration = 10 * time.Second
		sendFileFS = &fasthttp.FS{
			Root:                 "",
			AllowEmptyRoot:       true,
			GenerateIndexPages:   false,
			AcceptByteRange:      true,
			Compress:             true,
			CompressedFileSuffix: c.app.config.CompressedFileSuffix,
			CacheDuration:        cacheDuration,
			IndexNames:           []string{"index.html"},
			PathNotFound: func(ctx *fasthttp.RequestCtx) {
				ctx.Response.SetStatusCode(StatusNotFound)
			},
		}
		sendFileHandler = sendFileFS.NewRequestHandler()
	})

	// Keep original path for mutable params
	c.pathOriginal = utils.CopyString(c.pathOriginal)
	// Disable compression
	if len(compress) == 0 || !compress[0] {
		// https://github.com/valyala/fasthttp/blob/7cc6f4c513f9e0d3686142e0a1a5aa2f76b3194a/fs.go#L55
		c.fasthttp.Request.Header.Del(HeaderAcceptEncoding)
	}
	// copy of https://github.com/valyala/fasthttp/blob/7cc6f4c513f9e0d3686142e0a1a5aa2f76b3194a/fs.go#L103-L121 with small adjustments
	if len(file) == 0 || !filepath.IsAbs(file) {
		// extend relative path to absolute path
		hasTrailingSlash := len(file) > 0 && (file[len(file)-1] == '/' || file[len(file)-1] == '\\')

		var err error
		file = filepath.FromSlash(file)
		if file, err = filepath.Abs(file); err != nil {
			return fmt.Errorf("failed to determine abs file path: %w", err)
		}
		if hasTrailingSlash {
			file += "/"
		}
	}
	// convert the path to forward slashes regardless the OS in order to set the URI properly
	// the handler will convert back to OS path separator before opening the file
	file = filepath.ToSlash(file)

	// Restore the original requested URL
	originalURL := utils.CopyString(c.OriginalURL())
	defer c.fasthttp.Request.SetRequestURI(originalURL)
	// Set new URI for fileHandler
	c.fasthttp.Request.SetRequestURI(file)
	// Save status code
	status := c.fasthttp.Response.StatusCode()
	// Serve file
	sendFileHandler(c.fasthttp)
	// Get the status code which is set by fasthttp
	fsStatus := c.fasthttp.Response.StatusCode()
	// Set the status code set by the user if it is different from the fasthttp status code and 200
	if status != fsStatus && status != StatusOK {
		c.Status(status)
	}
	// Check for error
	if status != StatusNotFound && fsStatus == StatusNotFound {
		return NewError(StatusNotFound, fmt.Sprintf("sendfile: file %s not found", filename))
	}
	return nil
}

// SendStatus sets the HTTP status code and if the response body is empty,
// it sets the correct status message in the body.
func (c *DefaultCtx) SendStatus(status int) error {
	c.Status(status)

	// Only set status body when there is no response body
	if len(c.fasthttp.Response.Body()) == 0 {
		return c.SendString(utils.StatusMessage(status))
	}

	return nil
}

// SendString sets the HTTP response body for string types.
// This means no type assertion, recommended for faster performance
func (c *DefaultCtx) SendString(body string) error {
	c.fasthttp.Response.SetBodyString(body)

	return nil
}

// SendStream sets response body stream and optional body size.
func (c *DefaultCtx) SendStream(stream io.Reader, size ...int) error {
	if len(size) > 0 && size[0] >= 0 {
		c.fasthttp.Response.SetBodyStream(stream, size[0])
	} else {
		c.fasthttp.Response.SetBodyStream(stream, -1)
	}

	return nil
}

// Set sets the response's HTTP header field to the specified key, value.
func (c *DefaultCtx) Set(key, val string) {
	c.fasthttp.Response.Header.Set(key, val)
}

func (c *DefaultCtx) setCanonical(key, val string) {
	c.fasthttp.Response.Header.SetCanonical(utils.UnsafeBytes(key), utils.UnsafeBytes(val))
}

// Subdomains returns a string slice of subdomains in the domain name of the request.
// The subdomain offset, which defaults to 2, is used for determining the beginning of the subdomain segments.
func (c *DefaultCtx) Subdomains(offset ...int) []string {
	o := 2
	if len(offset) > 0 {
		o = offset[0]
	}
	subdomains := strings.Split(c.Host(), ".")
	l := len(subdomains) - o
	// Check index to avoid slice bounds out of range panic
	if l < 0 {
		l = len(subdomains)
	}
	subdomains = subdomains[:l]
	return subdomains
}

// Stale is not implemented yet, pull requests are welcome!
func (c *DefaultCtx) Stale() bool {
	return !c.Fresh()
}

// Status sets the HTTP status for the response.
// This method is chainable.
func (c *DefaultCtx) Status(status int) Ctx {
	c.fasthttp.Response.SetStatusCode(status)
	return c
}

// String returns unique string representation of the ctx.
//
// The returned value may be useful for logging.
func (c *DefaultCtx) String() string {
	return fmt.Sprintf(
		"#%016X - %s <-> %s - %s %s",
		c.fasthttp.ID(),
		c.fasthttp.LocalAddr(),
		c.fasthttp.RemoteAddr(),
		c.fasthttp.Request.Header.Method(),
		c.fasthttp.URI().FullURI(),
	)
}

// Type sets the Content-Type HTTP header to the MIME type specified by the file extension.
func (c *DefaultCtx) Type(extension string, charset ...string) Ctx {
	if len(charset) > 0 {
		c.fasthttp.Response.Header.SetContentType(utils.GetMIME(extension) + "; charset=" + charset[0])
	} else {
		c.fasthttp.Response.Header.SetContentType(utils.GetMIME(extension))
	}
	return c
}

// Vary adds the given header field to the Vary response header.
// This will append the header, if not already listed, otherwise leaves it listed in the current location.
func (c *DefaultCtx) Vary(fields ...string) {
	c.Append(HeaderVary, fields...)
}

// Write appends p into response body.
func (c *DefaultCtx) Write(p []byte) (int, error) {
	c.fasthttp.Response.AppendBody(p)
	return len(p), nil
}

// Writef appends f & a into response body writer.
func (c *DefaultCtx) Writef(f string, a ...any) (int, error) {
	//nolint:wrapcheck // This must not be wrapped
	return fmt.Fprintf(c.fasthttp.Response.BodyWriter(), f, a...)
}

// WriteString appends s to response body.
func (c *DefaultCtx) WriteString(s string) (int, error) {
	c.fasthttp.Response.AppendBodyString(s)
	return len(s), nil
}

// XHR returns a Boolean property, that is true, if the request's X-Requested-With header field is XMLHttpRequest,
// indicating that the request was issued by a client library (such as jQuery).
func (c *DefaultCtx) XHR() bool {
	return utils.EqualFold(c.app.getBytes(c.Get(HeaderXRequestedWith)), []byte("xmlhttprequest"))
}

// configDependentPaths set paths for route recognition and prepared paths for the user,
// here the features for caseSensitive, decoded paths, strict paths are evaluated
func (c *DefaultCtx) configDependentPaths() {
	c.pathBuffer = append(c.pathBuffer[0:0], c.pathOriginal...)
	// If UnescapePath enabled, we decode the path and save it for the framework user
	if c.app.config.UnescapePath {
		c.pathBuffer = fasthttp.AppendUnquotedArg(c.pathBuffer[:0], c.pathBuffer)
	}
	c.path = c.app.getString(c.pathBuffer)

	// another path is specified which is for routing recognition only
	// use the path that was changed by the previous configuration flags
	c.detectionPathBuffer = append(c.detectionPathBuffer[0:0], c.pathBuffer...)
	// If CaseSensitive is disabled, we lowercase the original path
	if !c.app.config.CaseSensitive {
		c.detectionPathBuffer = utils.ToLowerBytes(c.detectionPathBuffer)
	}
	// If StrictRouting is disabled, we strip all trailing slashes
	if !c.app.config.StrictRouting && len(c.detectionPathBuffer) > 1 && c.detectionPathBuffer[len(c.detectionPathBuffer)-1] == '/' {
		c.detectionPathBuffer = bytes.TrimRight(c.detectionPathBuffer, "/")
	}
	c.detectionPath = c.app.getString(c.detectionPathBuffer)

	// Define the path for dividing routes into areas for fast tree detection, so that fewer routes need to be traversed,
	// since the first three characters area select a list of routes
	c.treePath = c.treePath[0:0]
	const maxDetectionPaths = 3
	if len(c.detectionPath) >= maxDetectionPaths {
		c.treePath = c.detectionPath[:maxDetectionPaths]
	}
}

// IsProxyTrusted checks trustworthiness of remote ip.
// If EnableTrustedProxyCheck false, it returns true
// IsProxyTrusted can check remote ip by proxy ranges and ip map.
func (c *DefaultCtx) IsProxyTrusted() bool {
	if !c.app.config.EnableTrustedProxyCheck {
		return true
	}

	ip := c.fasthttp.RemoteIP()

	if _, trusted := c.app.config.trustedProxiesMap[ip.String()]; trusted {
		return true
	}

	for _, ipNet := range c.app.config.trustedProxyRanges {
		if ipNet.Contains(ip) {
			return true
		}
	}

	return false
}

var localHosts = [...]string{"127.0.0.1", "::1"}

// IsLocalHost will return true if address is a localhost address.
<<<<<<< HEAD
func (*DefaultCtx) isLocalHost(address string) bool {
	localHosts := []string{"127.0.0.1", "0.0.0.0", "::1"}
=======
func (*Ctx) isLocalHost(address string) bool {
>>>>>>> cbcb1aec
	for _, h := range localHosts {
		if address == h {
			return true
		}
	}
	return false
}

// IsFromLocal will return true if request came from local.
<<<<<<< HEAD
func (c *DefaultCtx) IsFromLocal() bool {
	ips := c.IPs()
	if len(ips) == 0 {
		ips = append(ips, c.IP())
	}
	return c.isLocalHost(ips[0])
}

// You can bind body, cookie, headers etc. into the map, map slice, struct easily by using Binding method.
// It gives custom binding support, detailed binding options and more.
// Replacement of: BodyParser, ParamsParser, GetReqHeaders, GetRespHeaders, AllParams, QueryParser, ReqHeaderParser
func (c *DefaultCtx) Bind() *Bind {
	if c.bind == nil {
		c.bind = &Bind{
			ctx:    c,
			should: true,
		}
	}
	return c.bind
=======
func (c *Ctx) IsFromLocal() bool {
	return c.isLocalHost(c.fasthttp.RemoteIP().String())
>>>>>>> cbcb1aec
}<|MERGE_RESOLUTION|>--- conflicted
+++ resolved
@@ -8,12 +8,6 @@
 	"bytes"
 	"context"
 	"crypto/tls"
-<<<<<<< HEAD
-	"encoding/json"
-=======
-	"encoding/xml"
-	"errors"
->>>>>>> cbcb1aec
 	"fmt"
 	"io"
 	"mime/multipart"
@@ -39,55 +33,10 @@
 // maxParams defines the maximum number of parameters per route.
 const maxParams = 30
 
-<<<<<<< HEAD
 // userContextKey define the key name for storing context.Context in *fasthttp.RequestCtx
 const userContextKey = "__local_user_context__"
 
 type DefaultCtx struct {
-=======
-// Some constants for BodyParser, QueryParser, CookieParser and ReqHeaderParser.
-const (
-	queryTag     = "query"
-	reqHeaderTag = "reqHeader"
-	bodyTag      = "form"
-	paramsTag    = "params"
-	cookieTag    = "cookie"
-)
-
-// userContextKey define the key name for storing context.Context in *fasthttp.RequestCtx
-const userContextKey = "__local_user_context__"
-
-var (
-	// decoderPoolMap helps to improve BodyParser's, QueryParser's, CookieParser's and ReqHeaderParser's performance
-	decoderPoolMap = map[string]*sync.Pool{}
-	// tags is used to classify parser's pool
-	tags = []string{queryTag, bodyTag, reqHeaderTag, paramsTag, cookieTag}
-)
-
-func init() {
-	for _, tag := range tags {
-		decoderPoolMap[tag] = &sync.Pool{New: func() interface{} {
-			return decoderBuilder(ParserConfig{
-				IgnoreUnknownKeys: true,
-				ZeroEmpty:         true,
-			})
-		}}
-	}
-}
-
-// SetParserDecoder allow globally change the option of form decoder, update decoderPool
-func SetParserDecoder(parserConfig ParserConfig) {
-	for _, tag := range tags {
-		decoderPoolMap[tag] = &sync.Pool{New: func() interface{} {
-			return decoderBuilder(parserConfig)
-		}}
-	}
-}
-
-// Ctx represents the Context which hold the HTTP request and response.
-// It has methods for the request query string, parameters, body, HTTP headers and so on.
-type Ctx struct {
->>>>>>> cbcb1aec
 	app                 *App                 // Reference to *App
 	route               *Route               // Reference to *Route
 	indexRoute          int                  // Index of the current route
@@ -224,17 +173,11 @@
 // BodyRaw contains the raw body submitted in a POST request.
 // Returned value is only valid within the handler. Do not store any references.
 // Make copies or use the Immutable setting instead.
-<<<<<<< HEAD
-func (c *DefaultCtx) Body() []byte {
-	var err error
-	var encoding string
-	var body []byte
-=======
-func (c *Ctx) BodyRaw() []byte {
+func (c *DefaultCtx) BodyRaw() []byte {
 	return c.fasthttp.Request.Body()
 }
 
-func (c *Ctx) tryDecodeBodyInOrder(
+func (c *DefaultCtx) tryDecodeBodyInOrder(
 	originalBody *[]byte,
 	encodings []string,
 ) ([]byte, uint8, error) {
@@ -284,7 +227,7 @@
 // It returns the original (or decompressed) body data which is valid only within the handler.
 // Don't store direct references to the returned data.
 // If you need to keep the body's data later, make a copy or use the Immutable option.
-func (c *Ctx) Body() []byte {
+func (c *DefaultCtx) Body() []byte {
 	var (
 		err                error
 		body, originalBody []byte
@@ -292,7 +235,6 @@
 		encodingOrder      = []string{"", "", ""}
 	)
 
->>>>>>> cbcb1aec
 	// faster than peek
 	c.Request().Header.VisitAll(func(key, value []byte) {
 		if c.app.getString(key) == HeaderContentEncoding {
@@ -321,81 +263,6 @@
 	return body
 }
 
-<<<<<<< HEAD
-=======
-func decoderBuilder(parserConfig ParserConfig) interface{} {
-	decoder := schema.NewDecoder()
-	decoder.IgnoreUnknownKeys(parserConfig.IgnoreUnknownKeys)
-	if parserConfig.SetAliasTag != "" {
-		decoder.SetAliasTag(parserConfig.SetAliasTag)
-	}
-	for _, v := range parserConfig.ParserType {
-		decoder.RegisterConverter(reflect.ValueOf(v.Customtype).Interface(), v.Converter)
-	}
-	decoder.ZeroEmpty(parserConfig.ZeroEmpty)
-	return decoder
-}
-
-// BodyParser binds the request body to a struct.
-// It supports decoding the following content types based on the Content-Type header:
-// application/json, application/xml, application/x-www-form-urlencoded, multipart/form-data
-// If none of the content types above are matched, it will return a ErrUnprocessableEntity error
-func (c *Ctx) BodyParser(out interface{}) error {
-	// Get content-type
-	ctype := utils.ToLower(c.app.getString(c.fasthttp.Request.Header.ContentType()))
-
-	ctype = utils.ParseVendorSpecificContentType(ctype)
-
-	// Parse body accordingly
-	if strings.HasPrefix(ctype, MIMEApplicationJSON) {
-		return c.app.config.JSONDecoder(c.Body(), out)
-	}
-	if strings.HasPrefix(ctype, MIMEApplicationForm) {
-		data := make(map[string][]string)
-		var err error
-
-		c.fasthttp.PostArgs().VisitAll(func(key, val []byte) {
-			if err != nil {
-				return
-			}
-
-			k := c.app.getString(key)
-			v := c.app.getString(val)
-
-			if strings.Contains(k, "[") {
-				k, err = parseParamSquareBrackets(k)
-			}
-
-			if c.app.config.EnableSplittingOnParsers && strings.Contains(v, ",") && equalFieldType(out, reflect.Slice, k, bodyTag) {
-				values := strings.Split(v, ",")
-				for i := 0; i < len(values); i++ {
-					data[k] = append(data[k], values[i])
-				}
-			} else {
-				data[k] = append(data[k], v)
-			}
-		})
-
-		return c.parseToStruct(bodyTag, out, data)
-	}
-	if strings.HasPrefix(ctype, MIMEMultipartForm) {
-		data, err := c.fasthttp.MultipartForm()
-		if err != nil {
-			return err
-		}
-		return c.parseToStruct(bodyTag, out, data.Value)
-	}
-	if strings.HasPrefix(ctype, MIMETextXML) || strings.HasPrefix(ctype, MIMEApplicationXML) {
-		if err := xml.Unmarshal(c.Body(), out); err != nil {
-			return fmt.Errorf("failed to unmarshal: %w", err)
-		}
-		return nil
-	}
-	// No suitable content type found
-	return ErrUnprocessableEntity
-}
-
->>>>>>> cbcb1aec
 // ClearCookie expires a specific cookie by key on the client side.
 // If no key is provided it expires all cookies that came with the request.
 func (c *DefaultCtx) ClearCookie(key ...string) {
@@ -472,40 +339,6 @@
 // Make copies or use the Immutable setting to use the value outside the Handler.
 func (c *DefaultCtx) Cookies(key string, defaultValue ...string) string {
 	return defaultString(c.app.getString(c.fasthttp.Request.Header.Cookie(key)), defaultValue)
-}
-
-// CookieParser is used to bind cookies to a struct
-func (c *Ctx) CookieParser(out interface{}) error {
-	data := make(map[string][]string)
-	var err error
-
-	// loop through all cookies
-	c.fasthttp.Request.Header.VisitAllCookie(func(key, val []byte) {
-		if err != nil {
-			return
-		}
-
-		k := c.app.getString(key)
-		v := c.app.getString(val)
-
-		if strings.Contains(k, "[") {
-			k, err = parseParamSquareBrackets(k)
-		}
-
-		if c.app.config.EnableSplittingOnParsers && strings.Contains(v, ",") && equalFieldType(out, reflect.Slice, k, cookieTag) {
-			values := strings.Split(v, ",")
-			for i := 0; i < len(values); i++ {
-				data[k] = append(data[k], values[i])
-			}
-		} else {
-			data[k] = append(data[k], v)
-		}
-	})
-	if err != nil {
-		return err
-	}
-
-	return c.parseToStruct(cookieTag, out, data)
 }
 
 // Download transfers the file from path as an attachment.
@@ -653,37 +486,7 @@
 	return defaultString(c.app.getString(c.fasthttp.Response.Header.Peek(key)), defaultValue)
 }
 
-<<<<<<< HEAD
 // Host contains the host derived from the X-Forwarded-Host or Host HTTP header.
-=======
-// GetReqHeaders returns the HTTP request headers.
-// Returned value is only valid within the handler. Do not store any references.
-// Make copies or use the Immutable setting instead.
-func (c *Ctx) GetReqHeaders() map[string][]string {
-	headers := make(map[string][]string)
-	c.Request().Header.VisitAll(func(k, v []byte) {
-		key := c.app.getString(k)
-		headers[key] = append(headers[key], c.app.getString(v))
-	})
-
-	return headers
-}
-
-// GetRespHeaders returns the HTTP response headers.
-// Returned value is only valid within the handler. Do not store any references.
-// Make copies or use the Immutable setting instead.
-func (c *Ctx) GetRespHeaders() map[string][]string {
-	headers := make(map[string][]string)
-	c.Response().Header.VisitAll(func(k, v []byte) {
-		key := c.app.getString(k)
-		headers[key] = append(headers[key], c.app.getString(v))
-	})
-
-	return headers
-}
-
-// Hostname contains the hostname derived from the X-Forwarded-Host or Host HTTP header.
->>>>>>> cbcb1aec
 // Returned value is only valid within the handler. Do not store any references.
 // Make copies or use the Immutable setting instead.
 // Please use Config.EnableTrustedProxyCheck to prevent header spoofing, in case when your app is behind the proxy.
@@ -881,13 +684,8 @@
 // JSONP sends a JSON response with JSONP support.
 // This method is identical to JSON, except that it opts-in to JSONP callback support.
 // By default, the callback name is simply callback.
-<<<<<<< HEAD
 func (c *DefaultCtx) JSONP(data any, callback ...string) error {
-	raw, err := json.Marshal(data)
-=======
-func (c *Ctx) JSONP(data interface{}, callback ...string) error {
 	raw, err := c.app.config.JSONEncoder(data)
->>>>>>> cbcb1aec
 	if err != nil {
 		return err
 	}
@@ -953,26 +751,13 @@
 	c.setCanonical(HeaderLocation, path)
 }
 
-<<<<<<< HEAD
-// Method contains a string corresponding to the HTTP method of the request: GET, POST, PUT and so on.
-func (c *DefaultCtx) Method(override ...string) string {
-	if len(override) > 0 {
-		method := utils.ToUpper(override[0])
-		mINT := c.app.methodInt(method)
-		if mINT == -1 {
-			return c.method
-		}
-		c.method = method
-		c.methodINT = mINT
-=======
 // Method returns the HTTP request method for the context, optionally overridden by the provided argument.
 // If no override is given or if the provided override is not a valid HTTP method, it returns the current method from the context.
 // Otherwise, it updates the context's method and returns the overridden method as a string.
-func (c *Ctx) Method(override ...string) string {
+func (c *DefaultCtx) Method(override ...string) string {
 	if len(override) == 0 {
 		// Nothing to override, just return current method from context
 		return c.method
->>>>>>> cbcb1aec
 	}
 
 	method := utils.ToUpper(override[0])
@@ -1244,152 +1029,6 @@
 	return value
 }
 
-<<<<<<< HEAD
-=======
-// QueryParser binds the query string to a struct.
-func (c *Ctx) QueryParser(out interface{}) error {
-	data := make(map[string][]string)
-	var err error
-
-	c.fasthttp.QueryArgs().VisitAll(func(key, val []byte) {
-		if err != nil {
-			return
-		}
-
-		k := c.app.getString(key)
-		v := c.app.getString(val)
-
-		if strings.Contains(k, "[") {
-			k, err = parseParamSquareBrackets(k)
-		}
-
-		if c.app.config.EnableSplittingOnParsers && strings.Contains(v, ",") && equalFieldType(out, reflect.Slice, k, queryTag) {
-			values := strings.Split(v, ",")
-			for i := 0; i < len(values); i++ {
-				data[k] = append(data[k], values[i])
-			}
-		} else {
-			data[k] = append(data[k], v)
-		}
-	})
-
-	if err != nil {
-		return err
-	}
-
-	return c.parseToStruct(queryTag, out, data)
-}
-
-func parseParamSquareBrackets(k string) (string, error) {
-	bb := bytebufferpool.Get()
-	defer bytebufferpool.Put(bb)
-
-	kbytes := []byte(k)
-
-	for i, b := range kbytes {
-		if b == '[' && kbytes[i+1] != ']' {
-			if err := bb.WriteByte('.'); err != nil {
-				return "", fmt.Errorf("failed to write: %w", err)
-			}
-		}
-
-		if b == '[' || b == ']' {
-			continue
-		}
-
-		if err := bb.WriteByte(b); err != nil {
-			return "", fmt.Errorf("failed to write: %w", err)
-		}
-	}
-
-	return bb.String(), nil
-}
-
-// ReqHeaderParser binds the request header strings to a struct.
-func (c *Ctx) ReqHeaderParser(out interface{}) error {
-	data := make(map[string][]string)
-	c.fasthttp.Request.Header.VisitAll(func(key, val []byte) {
-		k := c.app.getString(key)
-		v := c.app.getString(val)
-
-		if c.app.config.EnableSplittingOnParsers && strings.Contains(v, ",") && equalFieldType(out, reflect.Slice, k, reqHeaderTag) {
-			values := strings.Split(v, ",")
-			for i := 0; i < len(values); i++ {
-				data[k] = append(data[k], values[i])
-			}
-		} else {
-			data[k] = append(data[k], v)
-		}
-	})
-
-	return c.parseToStruct(reqHeaderTag, out, data)
-}
-
-func (*Ctx) parseToStruct(aliasTag string, out interface{}, data map[string][]string) error {
-	// Get decoder from pool
-	schemaDecoder, ok := decoderPoolMap[aliasTag].Get().(*schema.Decoder)
-	if !ok {
-		panic(fmt.Errorf("failed to type-assert to *schema.Decoder"))
-	}
-	defer decoderPoolMap[aliasTag].Put(schemaDecoder)
-
-	// Set alias tag
-	schemaDecoder.SetAliasTag(aliasTag)
-
-	if err := schemaDecoder.Decode(out, data); err != nil {
-		return fmt.Errorf("failed to decode: %w", err)
-	}
-
-	return nil
-}
-
-func equalFieldType(out interface{}, kind reflect.Kind, key, tag string) bool {
-	// Get type of interface
-	outTyp := reflect.TypeOf(out).Elem()
-	key = utils.ToLower(key)
-	// Must be a struct to match a field
-	if outTyp.Kind() != reflect.Struct {
-		return false
-	}
-	// Copy interface to an value to be used
-	outVal := reflect.ValueOf(out).Elem()
-	// Loop over each field
-	for i := 0; i < outTyp.NumField(); i++ {
-		// Get field value data
-		structField := outVal.Field(i)
-		// Can this field be changed?
-		if !structField.CanSet() {
-			continue
-		}
-		// Get field key data
-		typeField := outTyp.Field(i)
-		// Get type of field key
-		structFieldKind := structField.Kind()
-		// Does the field type equals input?
-		if structFieldKind != kind {
-			continue
-		}
-		// Get tag from field if exist
-		inputFieldName := typeField.Tag.Get(tag)
-		if inputFieldName == "" {
-			inputFieldName = typeField.Name
-		} else {
-			inputFieldName = strings.Split(inputFieldName, ",")[0]
-		}
-		// Compare field/tag with provided key
-		if utils.ToLower(inputFieldName) == key {
-			return true
-		}
-	}
-	return false
-}
-
-var (
-	ErrRangeMalformed     = errors.New("range: malformed range header string")
-	ErrRangeUnsatisfiable = errors.New("range: unsatisfiable range")
-)
-
->>>>>>> cbcb1aec
 // Range returns a struct containing the type and a slice of ranges.
 func (c *DefaultCtx) Range(size int) (Range, error) {
 	var rangeData Range
@@ -1904,12 +1543,7 @@
 var localHosts = [...]string{"127.0.0.1", "::1"}
 
 // IsLocalHost will return true if address is a localhost address.
-<<<<<<< HEAD
 func (*DefaultCtx) isLocalHost(address string) bool {
-	localHosts := []string{"127.0.0.1", "0.0.0.0", "::1"}
-=======
-func (*Ctx) isLocalHost(address string) bool {
->>>>>>> cbcb1aec
 	for _, h := range localHosts {
 		if address == h {
 			return true
@@ -1919,13 +1553,8 @@
 }
 
 // IsFromLocal will return true if request came from local.
-<<<<<<< HEAD
 func (c *DefaultCtx) IsFromLocal() bool {
-	ips := c.IPs()
-	if len(ips) == 0 {
-		ips = append(ips, c.IP())
-	}
-	return c.isLocalHost(ips[0])
+	return c.isLocalHost(c.fasthttp.RemoteIP().String())
 }
 
 // You can bind body, cookie, headers etc. into the map, map slice, struct easily by using Binding method.
@@ -1939,8 +1568,4 @@
 		}
 	}
 	return c.bind
-=======
-func (c *Ctx) IsFromLocal() bool {
-	return c.isLocalHost(c.fasthttp.RemoteIP().String())
->>>>>>> cbcb1aec
 }