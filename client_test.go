--- conflicted
+++ resolved
@@ -17,16 +17,10 @@
 	"testing"
 	"time"
 
-<<<<<<< HEAD
 	"encoding/json"
 
 	"github.com/gofiber/fiber/v3/internal/tlstest"
 	"github.com/stretchr/testify/require"
-=======
-	"github.com/gofiber/fiber/v2/internal/tlstest"
-	"github.com/gofiber/fiber/v2/utils"
-
->>>>>>> 61a33361
 	"github.com/valyala/fasthttp/fasthttputil"
 )
 
@@ -331,18 +325,14 @@
 }
 
 func Test_Client_Agent_Set_Or_Add_Headers(t *testing.T) {
-<<<<<<< HEAD
-	handler := func(c Ctx) error {
-=======
-	t.Parallel()
-	handler := func(c *Ctx) error {
->>>>>>> 61a33361
+	t.Parallel()
+	handler := func(c Ctx) error {
 		c.Request().Header.VisitAll(func(key, value []byte) {
 			if k := string(key); k == "K1" || k == "K2" {
 				_, err := c.Write(key)
-				utils.AssertEqual(t, nil, err)
+				require.NoError(t, err)
 				_, err = c.Write(value)
-				utils.AssertEqual(t, nil, err)
+				require.NoError(t, err)
 			}
 		})
 		return nil
@@ -363,12 +353,8 @@
 }
 
 func Test_Client_Agent_Connection_Close(t *testing.T) {
-<<<<<<< HEAD
-	handler := func(c Ctx) error {
-=======
-	t.Parallel()
-	handler := func(c *Ctx) error {
->>>>>>> 61a33361
+	t.Parallel()
+	handler := func(c Ctx) error {
 		if c.Request().Header.ConnectionClose() {
 			return c.SendString("close")
 		}
@@ -383,12 +369,8 @@
 }
 
 func Test_Client_Agent_UserAgent(t *testing.T) {
-<<<<<<< HEAD
-	handler := func(c Ctx) error {
-=======
-	t.Parallel()
-	handler := func(c *Ctx) error {
->>>>>>> 61a33361
+	t.Parallel()
+	handler := func(c Ctx) error {
 		return c.Send(c.Request().Header.UserAgent())
 	}
 
@@ -401,12 +383,8 @@
 }
 
 func Test_Client_Agent_Cookie(t *testing.T) {
-<<<<<<< HEAD
-	handler := func(c Ctx) error {
-=======
-	t.Parallel()
-	handler := func(c *Ctx) error {
->>>>>>> 61a33361
+	t.Parallel()
+	handler := func(c Ctx) error {
 		return c.SendString(
 			c.Cookies("k1") + c.Cookies("k2") + c.Cookies("k3") + c.Cookies("k4"))
 	}
@@ -423,12 +401,8 @@
 }
 
 func Test_Client_Agent_Referer(t *testing.T) {
-<<<<<<< HEAD
-	handler := func(c Ctx) error {
-=======
-	t.Parallel()
-	handler := func(c *Ctx) error {
->>>>>>> 61a33361
+	t.Parallel()
+	handler := func(c Ctx) error {
 		return c.Send(c.Request().Header.Referer())
 	}
 
@@ -441,12 +415,8 @@
 }
 
 func Test_Client_Agent_ContentType(t *testing.T) {
-<<<<<<< HEAD
-	handler := func(c Ctx) error {
-=======
-	t.Parallel()
-	handler := func(c *Ctx) error {
->>>>>>> 61a33361
+	t.Parallel()
+	handler := func(c Ctx) error {
 		return c.Send(c.Request().Header.ContentType())
 	}
 
@@ -491,12 +461,8 @@
 }
 
 func Test_Client_Agent_QueryString(t *testing.T) {
-<<<<<<< HEAD
-	handler := func(c Ctx) error {
-=======
-	t.Parallel()
-	handler := func(c *Ctx) error {
->>>>>>> 61a33361
+	t.Parallel()
+	handler := func(c Ctx) error {
 		return c.Send(c.Request().URI().QueryString())
 	}
 
@@ -509,12 +475,8 @@
 }
 
 func Test_Client_Agent_BasicAuth(t *testing.T) {
-<<<<<<< HEAD
-	handler := func(c Ctx) error {
-=======
-	t.Parallel()
-	handler := func(c *Ctx) error {
->>>>>>> 61a33361
+	t.Parallel()
+	handler := func(c Ctx) error {
 		// Get authorization header
 		auth := c.Get(HeaderAuthorization)
 		// Decode the header contents
@@ -533,12 +495,8 @@
 }
 
 func Test_Client_Agent_BodyString(t *testing.T) {
-<<<<<<< HEAD
-	handler := func(c Ctx) error {
-=======
-	t.Parallel()
-	handler := func(c *Ctx) error {
->>>>>>> 61a33361
+	t.Parallel()
+	handler := func(c Ctx) error {
 		return c.Send(c.Request().Body())
 	}
 
@@ -550,12 +508,8 @@
 }
 
 func Test_Client_Agent_Body(t *testing.T) {
-<<<<<<< HEAD
-	handler := func(c Ctx) error {
-=======
-	t.Parallel()
-	handler := func(c *Ctx) error {
->>>>>>> 61a33361
+	t.Parallel()
+	handler := func(c Ctx) error {
 		return c.Send(c.Request().Body())
 	}
 
@@ -567,12 +521,8 @@
 }
 
 func Test_Client_Agent_BodyStream(t *testing.T) {
-<<<<<<< HEAD
-	handler := func(c Ctx) error {
-=======
-	t.Parallel()
-	handler := func(c *Ctx) error {
->>>>>>> 61a33361
+	t.Parallel()
+	handler := func(c Ctx) error {
 		return c.Send(c.Request().Body())
 	}
 
@@ -740,14 +690,9 @@
 }
 
 func Test_Client_Agent_Json(t *testing.T) {
-<<<<<<< HEAD
+	t.Parallel()
 	handler := func(c Ctx) error {
 		require.Equal(t, MIMEApplicationJSON, string(c.Request().Header.ContentType()))
-=======
-	t.Parallel()
-	handler := func(c *Ctx) error {
-		utils.AssertEqual(t, MIMEApplicationJSON, string(c.Request().Header.ContentType()))
->>>>>>> 61a33361
 
 		return c.Send(c.Request().Body())
 	}
@@ -773,14 +718,9 @@
 }
 
 func Test_Client_Agent_XML(t *testing.T) {
-<<<<<<< HEAD
+	t.Parallel()
 	handler := func(c Ctx) error {
 		require.Equal(t, MIMEApplicationXML, string(c.Request().Header.ContentType()))
-=======
-	t.Parallel()
-	handler := func(c *Ctx) error {
-		utils.AssertEqual(t, MIMEApplicationXML, string(c.Request().Header.ContentType()))
->>>>>>> 61a33361
 
 		return c.Send(c.Request().Body())
 	}
@@ -805,14 +745,9 @@
 }
 
 func Test_Client_Agent_Form(t *testing.T) {
-<<<<<<< HEAD
+	t.Parallel()
 	handler := func(c Ctx) error {
 		require.Equal(t, MIMEApplicationForm, string(c.Request().Header.ContentType()))
-=======
-	t.Parallel()
-	handler := func(c *Ctx) error {
-		utils.AssertEqual(t, MIMEApplicationForm, string(c.Request().Header.ContentType()))
->>>>>>> 61a33361
 
 		return c.Send(c.Request().Body())
 	}
@@ -904,16 +839,11 @@
 		require.Equal(t, fh1.Filename, "name")
 		buf := make([]byte, fh1.Size)
 		f, err := fh1.Open()
-<<<<<<< HEAD
 		require.NoError(t, err)
-		defer func() { _ = f.Close() }()
-=======
-		utils.AssertEqual(t, nil, err)
 		defer func() {
 			err := f.Close()
-			utils.AssertEqual(t, nil, err)
+			require.NoError(t, err)
 		}()
->>>>>>> 61a33361
 		_, err = f.Read(buf)
 		require.NoError(t, err)
 		require.Equal(t, "form file", string(buf))
@@ -965,26 +895,16 @@
 	basename := filepath.Base(filename)
 	require.Equal(t, fh.Filename, basename)
 
-<<<<<<< HEAD
-	b1, err := os.ReadFile(filename)
+	b1, err := os.ReadFile(filename) //nolint:gosec // We're in a test so reading user-provided files by name is fine
 	require.NoError(t, err)
 
 	b2 := make([]byte, fh.Size)
 	f, err := fh.Open()
 	require.NoError(t, err)
-	defer func() { _ = f.Close() }()
-=======
-	b1, err := os.ReadFile(filename) //nolint:gosec // We're in a test so reading user-provided files by name is fine
-	utils.AssertEqual(t, nil, err)
-
-	b2 := make([]byte, fh.Size)
-	f, err := fh.Open()
-	utils.AssertEqual(t, nil, err)
 	defer func() {
 		err := f.Close()
-		utils.AssertEqual(t, nil, err)
-	}()
->>>>>>> 61a33361
+		require.NoError(t, err)
+	}()
 	_, err = f.Read(b2)
 	require.NoError(t, err)
 	require.Equal(t, b1, b2)
@@ -1023,12 +943,8 @@
 }
 
 func Test_Client_Debug(t *testing.T) {
-<<<<<<< HEAD
-	handler := func(c Ctx) error {
-=======
-	t.Parallel()
-	handler := func(c *Ctx) error {
->>>>>>> 61a33361
+	t.Parallel()
+	handler := func(c Ctx) error {
 		return c.SendString("debug")
 	}
 
@@ -1042,21 +958,12 @@
 
 	str := output.String()
 
-<<<<<<< HEAD
-	require.True(t, strings.Contains(str, "Connected to example.com(pipe)"))
+	require.True(t, strings.Contains(str, "Connected to example.com(InmemoryListener)"))
 	require.True(t, strings.Contains(str, "GET / HTTP/1.1"))
 	require.True(t, strings.Contains(str, "User-Agent: fiber"))
 	require.True(t, strings.Contains(str, "Host: example.com\r\n\r\n"))
 	require.True(t, strings.Contains(str, "HTTP/1.1 200 OK"))
 	require.True(t, strings.Contains(str, "Content-Type: text/plain; charset=utf-8\r\nContent-Length: 5\r\n\r\ndebug"))
-=======
-	utils.AssertEqual(t, true, strings.Contains(str, "Connected to example.com(InmemoryListener)"))
-	utils.AssertEqual(t, true, strings.Contains(str, "GET / HTTP/1.1"))
-	utils.AssertEqual(t, true, strings.Contains(str, "User-Agent: fiber"))
-	utils.AssertEqual(t, true, strings.Contains(str, "Host: example.com\r\n\r\n"))
-	utils.AssertEqual(t, true, strings.Contains(str, "HTTP/1.1 200 OK"))
-	utils.AssertEqual(t, true, strings.Contains(str, "Content-Type: text/plain; charset=utf-8\r\nContent-Length: 5\r\n\r\ndebug"))
->>>>>>> 61a33361
 }
 
 func Test_Client_Agent_Timeout(t *testing.T) {
@@ -1344,14 +1251,6 @@
 	require.Nil(t, a.Parse())
 }
 
-<<<<<<< HEAD
-func Test_AddMissingPort_TLS(t *testing.T) {
-	addr := addMissingPort("example.com", true)
-	require.Equal(t, "example.com:443", addr)
-}
-
-=======
->>>>>>> 61a33361
 func testAgent(t *testing.T, handler Handler, wrapAgent func(agent *Agent), excepted string, count ...int) {
 	t.Helper()
 
