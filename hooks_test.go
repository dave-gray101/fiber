package fiber

import (
	"errors"
	"fmt"
	"github.com/gofiber/fiber/v3/routing"
	"testing"
	"time"

	"github.com/stretchr/testify/require"
	"github.com/valyala/bytebufferpool"
)

func testSimpleHandler(c Ctx) error {
	return c.SendString("simple")
}

func Test_Hook_OnRoute(t *testing.T) {
	t.Parallel()
	app := New()

	app.Hooks().OnRoute(func(r routing.Route) error {
		require.Equal(t, "", r.Name)

		return nil
	})

	app.Get("/", testSimpleHandler).Name("x")

	subApp := New()
	subApp.Get("/test", testSimpleHandler)

	app.Use("/sub", subApp)
}

func Test_Hook_OnRoute_Mount(t *testing.T) {
	t.Parallel()
	app := New()
	subApp := New()
	app.Use("/sub", subApp)

	subApp.Hooks().OnRoute(func(r routing.Route) error {
		require.Equal(t, "/sub/test", r.Path)

		return nil
	})

	app.Hooks().OnRoute(func(r routing.Route) error {
		require.Equal(t, "/", r.Path)

		return nil
	})

	app.Get("/", testSimpleHandler).Name("x")
	subApp.Get("/test", testSimpleHandler)
}

func Test_Hook_OnName(t *testing.T) {
	t.Parallel()
	app := New()

	buf := bytebufferpool.Get()
	defer bytebufferpool.Put(buf)

	app.Hooks().OnName(func(r routing.Route) error {
		_, err := buf.WriteString(r.Name)
		require.NoError(t, err)

		return nil
	})

	app.Get("/", testSimpleHandler).Name("index")

	subApp := New()
	subApp.Get("/test", testSimpleHandler)
	subApp.Get("/test2", testSimpleHandler)

	app.Use("/sub", subApp)

	require.Equal(t, "index", buf.String())
}

func Test_Hook_OnName_Error(t *testing.T) {
	t.Parallel()
	app := New()
	defer func() {
		if err := recover(); err != nil {
			require.Equal(t, "unknown error", fmt.Sprintf("%v", err))
		}
	}()

<<<<<<< HEAD
	app.Hooks().OnName(func(r routing.Route) error {
=======
	app.Hooks().OnName(func(_ Route) error {
>>>>>>> ae8f09ac
		return errors.New("unknown error")
	})

	app.Get("/", testSimpleHandler).Name("index")
}

func Test_Hook_OnGroup(t *testing.T) {
	t.Parallel()
	app := New()

	buf := bytebufferpool.Get()
	defer bytebufferpool.Put(buf)

	app.Hooks().OnGroup(func(g routing.Group) error {
		_, err := buf.WriteString(g.Prefix)
		require.NoError(t, err)
		return nil
	})

	grp := app.Group("/x").Name("x.")
	grp.Group("/a")

	require.Equal(t, "/x/x/a", buf.String())
}

func Test_Hook_OnGroup_Mount(t *testing.T) {
	t.Parallel()
	app := New()
	micro := New()
	micro.Use("/john", app)

	app.Hooks().OnGroup(func(g routing.Group) error {
		require.Equal(t, "/john/v1", g.Prefix)
		return nil
	})

	v1 := app.Group("/v1")
	v1.Get("/doe", func(c Ctx) error {
		return c.SendStatus(StatusOK)
	})
}

func Test_Hook_OnGroupName(t *testing.T) {
	t.Parallel()
	app := New()

	buf := bytebufferpool.Get()
	defer bytebufferpool.Put(buf)

	buf2 := bytebufferpool.Get()
	defer bytebufferpool.Put(buf2)

	app.Hooks().OnGroupName(func(g routing.Group) error {
		_, err := buf.WriteString(g.name)
		require.NoError(t, err)

		return nil
	})

	app.Hooks().OnName(func(r routing.Route) error {
		_, err := buf2.WriteString(r.Name)
		require.NoError(t, err)

		return nil
	})

	grp := app.Group("/x").Name("x.")
	grp.Get("/test", testSimpleHandler).Name("test")
	grp.Get("/test2", testSimpleHandler)

	require.Equal(t, "x.", buf.String())
	require.Equal(t, "x.test", buf2.String())
}

func Test_Hook_OnGroupName_Error(t *testing.T) {
	t.Parallel()
	app := New()
	defer func() {
		if err := recover(); err != nil {
			require.Equal(t, "unknown error", fmt.Sprintf("%v", err))
		}
	}()

<<<<<<< HEAD
	app.Hooks().OnGroupName(func(g routing.Group) error {
=======
	app.Hooks().OnGroupName(func(_ Group) error {
>>>>>>> ae8f09ac
		return errors.New("unknown error")
	})

	grp := app.Group("/x").Name("x.")
	grp.Get("/test", testSimpleHandler)
}

func Test_Hook_OnShutdown(t *testing.T) {
	t.Parallel()
	app := New()

	buf := bytebufferpool.Get()
	defer bytebufferpool.Put(buf)

	app.Hooks().OnShutdown(func() error {
		_, err := buf.WriteString("shutdowning")
		require.NoError(t, err)

		return nil
	})

	require.NoError(t, app.Shutdown())
	require.Equal(t, "shutdowning", buf.String())
}

func Test_Hook_OnListen(t *testing.T) {
	t.Parallel()

	app := New()

	buf := bytebufferpool.Get()
	defer bytebufferpool.Put(buf)

	app.Hooks().OnListen(func(_ ListenData) error {
		_, err := buf.WriteString("ready")
		require.NoError(t, err)

		return nil
	})

	go func() {
		time.Sleep(1000 * time.Millisecond)
		require.NoError(t, app.Shutdown())
	}()
	require.NoError(t, app.Listen(":9000"))

	require.Equal(t, "ready", buf.String())
}

func Test_Hook_OnListenPrefork(t *testing.T) {
	t.Parallel()
	app := New()

	buf := bytebufferpool.Get()
	defer bytebufferpool.Put(buf)

	app.Hooks().OnListen(func(_ ListenData) error {
		_, err := buf.WriteString("ready")
		require.NoError(t, err)

		return nil
	})

	go func() {
		time.Sleep(1000 * time.Millisecond)
		require.NoError(t, app.Shutdown())
	}()

	require.NoError(t, app.Listen(":9000", ListenConfig{DisableStartupMessage: true, EnablePrefork: true}))
	require.Equal(t, "ready", buf.String())
}

func Test_Hook_OnHook(t *testing.T) {
	app := New()

	// Reset test var
	testPreforkMaster = true
	testOnPrefork = true

	go func() {
		time.Sleep(1000 * time.Millisecond)
		require.NoError(t, app.Shutdown())
	}()

	app.Hooks().OnFork(func(pid int) error {
		require.Equal(t, 1, pid)
		return nil
	})

	require.NoError(t, app.prefork(":3000", nil, ListenConfig{DisableStartupMessage: true, EnablePrefork: true}))
}

func Test_Hook_OnMount(t *testing.T) {
	t.Parallel()
	app := New()
	app.Get("/", testSimpleHandler).Name("x")

	subApp := New()
	subApp.Get("/test", testSimpleHandler)

	subApp.Hooks().OnMount(func(parent *App) error {
		require.Empty(t, parent.mountFields.mountPath)

		return nil
	})

	app.Use("/sub", subApp)
}<|MERGE_RESOLUTION|>--- conflicted
+++ resolved
@@ -89,11 +89,7 @@
 		}
 	}()
 
-<<<<<<< HEAD
-	app.Hooks().OnName(func(r routing.Route) error {
-=======
-	app.Hooks().OnName(func(_ Route) error {
->>>>>>> ae8f09ac
+	app.Hooks().OnName(func(_ routing.Route) error {
 		return errors.New("unknown error")
 	})
 
@@ -177,11 +173,7 @@
 		}
 	}()
 
-<<<<<<< HEAD
-	app.Hooks().OnGroupName(func(g routing.Group) error {
-=======
-	app.Hooks().OnGroupName(func(_ Group) error {
->>>>>>> ae8f09ac
+	app.Hooks().OnGroupName(func(_ routing.Group) error {
 		return errors.New("unknown error")
 	})
 
