--- conflicted
+++ resolved
@@ -1,21 +1,11 @@
 package session
 
 import (
-<<<<<<< HEAD
 	"strings"
 	"time"
 
 	"github.com/gofiber/fiber/v3"
 	"github.com/gofiber/utils/v2"
-=======
-	"fmt"
-	"strings"
-	"time"
-
-	"github.com/gofiber/fiber/v2"
-	"github.com/gofiber/fiber/v2/log"
-	"github.com/gofiber/fiber/v2/utils"
->>>>>>> e91b02b3
 )
 
 // Config defines the config for middleware.
@@ -101,13 +91,6 @@
 	if int(cfg.Expiration.Seconds()) <= 0 {
 		cfg.Expiration = ConfigDefault.Expiration
 	}
-<<<<<<< HEAD
-=======
-	if cfg.CookieName != "" {
-		log.Warn("[SESSION] CookieName is deprecated, please use KeyLookup")
-		cfg.KeyLookup = fmt.Sprintf("cookie:%s", cfg.CookieName)
-	}
->>>>>>> e91b02b3
 	if cfg.KeyLookup == "" {
 		cfg.KeyLookup = ConfigDefault.KeyLookup
 	}
