--- conflicted
+++ resolved
@@ -11,11 +11,8 @@
 		- [Logging Request ID](#logging-request-id)
 		- [Changing TimeZone & TimeFormat](#changing-timezone--timeformat)
 		- [Custom File Writer](#custom-file-writer)
-<<<<<<< HEAD
 		- [Logging with Zerolog](#logging-with-zerolog)
-=======
         - [Add Custom Tags](#add-custom-tags)
->>>>>>> f8457f2e
 	- [Config](#config)
 	- [Default Config](#default-config-1)
 	- [Constants](#constants)
@@ -207,8 +204,8 @@
 ```go
 // ConfigDefault is the default config
 var ConfigDefault = Config{
-<<<<<<< HEAD
 	Next:              nil,
+	Done:         	   nil,
 	Format:            defaultFormat,
 	TimeFormat:        "15:04:05",
 	TimeZone:          "Local",
@@ -217,15 +214,6 @@
 	BeforeHandlerFunc: beforeHandlerFunc,
 	LoggerFunc:        defaultLogger,
 	enableColors:      true,
-=======
-    Next:         nil,
-    Done:         nil,
-    Format:       "[${time}] ${status} - ${latency} ${method} ${path}\n",
-    TimeFormat:   "15:04:05",
-    TimeZone:     "Local",
-    TimeInterval: 500 * time.Millisecond,
-    Output:       os.Stdout,
->>>>>>> f8457f2e
 }
 
 // default logging format for Fiber's default logger
