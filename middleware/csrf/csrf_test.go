package csrf

import (
	"net/http/httptest"
	"strings"
	"testing"

	"github.com/gofiber/fiber/v3"
	"github.com/gofiber/fiber/v3/utils"
	"github.com/stretchr/testify/require"
	"github.com/valyala/fasthttp"
)

func Test_CSRF(t *testing.T) {
	app := fiber.New()

	app.Use(New())

	app.Post("/", func(c fiber.Ctx) error {
		return c.SendStatus(fiber.StatusOK)
	})

	h := app.Handler()
	ctx := &fasthttp.RequestCtx{}

	methods := [4]string{"GET", "HEAD", "OPTIONS", "TRACE"}

	for _, method := range methods {
		// Generate CSRF token
		ctx.Request.Header.SetMethod(method)
		h(ctx)

		// Without CSRF cookie
		ctx.Request.Reset()
		ctx.Response.Reset()
		ctx.Request.Header.SetMethod("POST")
		h(ctx)
		require.Equal(t, 403, ctx.Response.StatusCode())

		// Empty/invalid CSRF token
		ctx.Request.Reset()
		ctx.Response.Reset()
		ctx.Request.Header.SetMethod("POST")
		ctx.Request.Header.Set(HeaderName, "johndoe")
		h(ctx)
		require.Equal(t, 403, ctx.Response.StatusCode())

		// Valid CSRF token
		ctx.Request.Reset()
		ctx.Response.Reset()
		ctx.Request.Header.SetMethod(method)
		h(ctx)
		token := string(ctx.Response.Header.Peek(fiber.HeaderSetCookie))
		token = strings.Split(strings.Split(token, ";")[0], "=")[1]

		ctx.Request.Reset()
		ctx.Response.Reset()
		ctx.Request.Header.SetMethod("POST")
		ctx.Request.Header.Set(HeaderName, token)
		h(ctx)
		require.Equal(t, 200, ctx.Response.StatusCode())
	}
}

// go test -run Test_CSRF_Next
func Test_CSRF_Next(t *testing.T) {
	app := fiber.New()
	app.Use(New(Config{
		Next: func(_ fiber.Ctx) bool {
			return true
		},
	}))

	resp, err := app.Test(httptest.NewRequest("GET", "/", nil))
	require.NoError(t, err)
	require.Equal(t, fiber.StatusNotFound, resp.StatusCode)
}

func Test_CSRF_Invalid_KeyLookup(t *testing.T) {
	defer func() {
		require.Equal(t, "[CSRF] KeyLookup must in the form of <source>:<key>", recover())
	}()
	app := fiber.New()

	app.Use(New(Config{KeyLookup: "I:am:invalid"}))

	app.Post("/", func(c fiber.Ctx) error {
		return c.SendStatus(fiber.StatusOK)
	})

	h := app.Handler()
	ctx := &fasthttp.RequestCtx{}
	ctx.Request.Header.SetMethod("GET")
	h(ctx)
}

func Test_CSRF_From_Form(t *testing.T) {
	app := fiber.New()

	app.Use(New(Config{KeyLookup: "form:_csrf"}))

	app.Post("/", func(c fiber.Ctx) error {
		return c.SendStatus(fiber.StatusOK)
	})

	h := app.Handler()
	ctx := &fasthttp.RequestCtx{}

	// Invalid CSRF token
	ctx.Request.Header.SetMethod("POST")
	ctx.Request.Header.Set(fiber.HeaderContentType, fiber.MIMEApplicationForm)
	h(ctx)
	require.Equal(t, 403, ctx.Response.StatusCode())

	// Generate CSRF token
	ctx.Request.Reset()
	ctx.Response.Reset()
	ctx.Request.Header.SetMethod("GET")
	h(ctx)
	token := string(ctx.Response.Header.Peek(fiber.HeaderSetCookie))
	token = strings.Split(strings.Split(token, ";")[0], "=")[1]

	ctx.Request.Header.SetMethod("POST")
	ctx.Request.Header.Set(fiber.HeaderContentType, fiber.MIMEApplicationForm)
	ctx.Request.SetBodyString("_csrf=" + token)
	h(ctx)
	require.Equal(t, 200, ctx.Response.StatusCode())
}

func Test_CSRF_From_Query(t *testing.T) {
	app := fiber.New()

	app.Use(New(Config{KeyLookup: "query:_csrf"}))

	app.Post("/", func(c fiber.Ctx) error {
		return c.SendStatus(fiber.StatusOK)
	})

	h := app.Handler()
	ctx := &fasthttp.RequestCtx{}

	// Invalid CSRF token
	ctx.Request.Header.SetMethod("POST")
	ctx.Request.SetRequestURI("/?_csrf=" + utils.UUID())
	h(ctx)
	require.Equal(t, 403, ctx.Response.StatusCode())

	// Generate CSRF token
	ctx.Request.Reset()
	ctx.Response.Reset()
	ctx.Request.Header.SetMethod("GET")
	ctx.Request.SetRequestURI("/")
	h(ctx)
	token := string(ctx.Response.Header.Peek(fiber.HeaderSetCookie))
	token = strings.Split(strings.Split(token, ";")[0], "=")[1]

	ctx.Request.Reset()
	ctx.Response.Reset()
	ctx.Request.SetRequestURI("/?_csrf=" + token)
	ctx.Request.Header.SetMethod("POST")
	h(ctx)
	require.Equal(t, 200, ctx.Response.StatusCode())
	require.Equal(t, "OK", string(ctx.Response.Body()))
}

func Test_CSRF_From_Param(t *testing.T) {
	app := fiber.New()

	csrfGroup := app.Group("/:csrf", New(Config{KeyLookup: "param:csrf"}))

	csrfGroup.Post("/", func(c fiber.Ctx) error {
		return c.SendStatus(fiber.StatusOK)
	})

	h := app.Handler()
	ctx := &fasthttp.RequestCtx{}

	// Invalid CSRF token
	ctx.Request.Header.SetMethod("POST")
	ctx.Request.SetRequestURI("/" + utils.UUID())
	h(ctx)
	require.Equal(t, 403, ctx.Response.StatusCode())

	// Generate CSRF token
	ctx.Request.Reset()
	ctx.Response.Reset()
	ctx.Request.Header.SetMethod("GET")
	ctx.Request.SetRequestURI("/" + utils.UUID())
	h(ctx)
	token := string(ctx.Response.Header.Peek(fiber.HeaderSetCookie))
	token = strings.Split(strings.Split(token, ";")[0], "=")[1]

	ctx.Request.Reset()
	ctx.Response.Reset()
	ctx.Request.SetRequestURI("/" + token)
	ctx.Request.Header.SetMethod("POST")
	h(ctx)
	require.Equal(t, 200, ctx.Response.StatusCode())
	require.Equal(t, "OK", string(ctx.Response.Body()))
}

func Test_CSRF_From_Cookie(t *testing.T) {
	app := fiber.New()

	csrfGroup := app.Group("/", New(Config{KeyLookup: "cookie:csrf"}))

	csrfGroup.Post("/", func(c fiber.Ctx) error {
		return c.SendStatus(fiber.StatusOK)
	})

	h := app.Handler()
	ctx := &fasthttp.RequestCtx{}

	// Invalid CSRF token
	ctx.Request.Header.SetMethod("POST")
	ctx.Request.SetRequestURI("/")
	ctx.Request.Header.Set(fiber.HeaderCookie, "csrf="+utils.UUID()+";")
	h(ctx)
	require.Equal(t, 403, ctx.Response.StatusCode())

	// Generate CSRF token
	ctx.Request.Reset()
	ctx.Response.Reset()
	ctx.Request.Header.SetMethod("GET")
	ctx.Request.SetRequestURI("/")
	h(ctx)
	token := string(ctx.Response.Header.Peek(fiber.HeaderSetCookie))
	token = strings.Split(strings.Split(token, ";")[0], "=")[1]

	ctx.Request.Reset()
	ctx.Response.Reset()
	ctx.Request.Header.SetMethod("POST")
	ctx.Request.Header.Set(fiber.HeaderCookie, "csrf="+token+";")
	ctx.Request.SetRequestURI("/")
	h(ctx)
	require.Equal(t, 200, ctx.Response.StatusCode())
	require.Equal(t, "OK", string(ctx.Response.Body()))
}

func Test_CSRF_From_Custom(t *testing.T) {
	app := fiber.New()

	extractor := func(c *fiber.Ctx) (string, error) {
		body := string(c.Body())
		// Generate the correct extractor to get the token from the correct location
		selectors := strings.Split(body, "=")

		if len(selectors) != 2 || selectors[1] == "" {
			return "", errMissingParam
		}
		return selectors[1], nil
	}

	app.Use(New(Config{Extractor: extractor}))

	app.Post("/", func(c *fiber.Ctx) error {
		return c.SendStatus(fiber.StatusOK)
	})

	h := app.Handler()
	ctx := &fasthttp.RequestCtx{}

	// Invalid CSRF token
	ctx.Request.Header.SetMethod("POST")
	ctx.Request.Header.Set(fiber.HeaderContentType, fiber.MIMETextPlain)
	h(ctx)
	utils.AssertEqual(t, 403, ctx.Response.StatusCode())

	// Generate CSRF token
	ctx.Request.Reset()
	ctx.Response.Reset()
	ctx.Request.Header.SetMethod("GET")
	h(ctx)
	token := string(ctx.Response.Header.Peek(fiber.HeaderSetCookie))
	token = strings.Split(strings.Split(token, ";")[0], "=")[1]

	ctx.Request.Header.SetMethod("POST")
	ctx.Request.Header.Set(fiber.HeaderContentType, fiber.MIMETextPlain)
	ctx.Request.SetBodyString("_csrf=" + token)
	h(ctx)
	utils.AssertEqual(t, 200, ctx.Response.StatusCode())
}

func Test_CSRF_ErrorHandler_InvalidToken(t *testing.T) {
	app := fiber.New()

	errHandler := func(ctx fiber.Ctx, err error) error {
		require.Equal(t, errTokenNotFound, err)
		return ctx.Status(419).Send([]byte("invalid CSRF token"))
	}

	app.Use(New(Config{ErrorHandler: errHandler}))

	app.Post("/", func(c fiber.Ctx) error {
		return c.SendStatus(fiber.StatusOK)
	})

	h := app.Handler()
	ctx := &fasthttp.RequestCtx{}

	// Generate CSRF token
	ctx.Request.Header.SetMethod("GET")
	h(ctx)

	// invalid CSRF token
	ctx.Request.Reset()
	ctx.Response.Reset()
	ctx.Request.Header.SetMethod("POST")
	ctx.Request.Header.Set(HeaderName, "johndoe")
	h(ctx)
	require.Equal(t, 419, ctx.Response.StatusCode())
	require.Equal(t, "invalid CSRF token", string(ctx.Response.Body()))
}

func Test_CSRF_ErrorHandler_EmptyToken(t *testing.T) {
	app := fiber.New()

	errHandler := func(ctx fiber.Ctx, err error) error {
		require.Equal(t, errMissingHeader, err)
		return ctx.Status(419).Send([]byte("empty CSRF token"))
	}

	app.Use(New(Config{ErrorHandler: errHandler}))

	app.Post("/", func(c fiber.Ctx) error {
		return c.SendStatus(fiber.StatusOK)
	})

	h := app.Handler()
	ctx := &fasthttp.RequestCtx{}

	// Generate CSRF token
	ctx.Request.Header.SetMethod("GET")
	h(ctx)

	// empty CSRF token
	ctx.Request.Reset()
	ctx.Response.Reset()
	ctx.Request.Header.SetMethod("POST")
	h(ctx)
<<<<<<< HEAD
	require.Equal(t, 419, ctx.Response.StatusCode())
	require.Equal(t, "empty CSRF token", string(ctx.Response.Body()))
=======
	utils.AssertEqual(t, 419, ctx.Response.StatusCode())
	utils.AssertEqual(t, "empty CSRF token", string(ctx.Response.Body()))
}

// TODO: use this test case and make the unsafe header value bug from https://github.com/gofiber/fiber/issues/2045 reproducible and permanently fixed/tested by this testcase
//func Test_CSRF_UnsafeHeaderValue(t *testing.T) {
//	app := fiber.New()
//
//	app.Use(New())
//	app.Get("/", func(c *fiber.Ctx) error {
//		return c.SendStatus(fiber.StatusOK)
//	})
//	app.Get("/test", func(c *fiber.Ctx) error {
//		return c.SendStatus(fiber.StatusOK)
//	})
//	app.Post("/", func(c *fiber.Ctx) error {
//		return c.SendStatus(fiber.StatusOK)
//	})
//
//	resp, err := app.Test(httptest.NewRequest(http.MethodGet, "/", nil))
//	utils.AssertEqual(t, nil, err)
//	utils.AssertEqual(t, fiber.StatusOK, resp.StatusCode)
//
//	var token string
//	for _, c := range resp.Cookies() {
//		if c.Name != ConfigDefault.CookieName {
//			continue
//		}
//		token = c.Value
//		break
//	}
//
//	fmt.Println("token", token)
//
//	getReq := httptest.NewRequest(http.MethodGet, "/", nil)
//	getReq.Header.Set(HeaderName, token)
//	resp, err = app.Test(getReq)
//
//	getReq = httptest.NewRequest(http.MethodGet, "/test", nil)
//	getReq.Header.Set("X-Requested-With", "XMLHttpRequest")
//	getReq.Header.Set(fiber.HeaderCacheControl, "no")
//	getReq.Header.Set(HeaderName, token)
//
//	resp, err = app.Test(getReq)
//
//	getReq.Header.Set(fiber.HeaderAccept, "*/*")
//	getReq.Header.Del(HeaderName)
//	resp, err = app.Test(getReq)
//
//	postReq := httptest.NewRequest(http.MethodPost, "/", nil)
//	postReq.Header.Set("X-Requested-With", "XMLHttpRequest")
//	postReq.Header.Set(HeaderName, token)
//	resp, err = app.Test(postReq)
//}

// go test -v -run=^$ -bench=Benchmark_Middleware_CSRF_Check -benchmem -count=4
func Benchmark_Middleware_CSRF_Check(b *testing.B) {
	app := fiber.New()

	app.Use(New())
	app.Get("/", func(c *fiber.Ctx) error {
		return c.SendStatus(fiber.StatusTeapot)
	})

	fctx := &fasthttp.RequestCtx{}
	h := app.Handler()
	ctx := &fasthttp.RequestCtx{}

	// Generate CSRF token
	ctx.Request.Header.SetMethod("GET")
	h(ctx)
	token := string(ctx.Response.Header.Peek(fiber.HeaderSetCookie))
	token = strings.Split(strings.Split(token, ";")[0], "=")[1]

	ctx.Request.Header.SetMethod("POST")
	ctx.Request.Header.Set(HeaderName, token)

	b.ReportAllocs()
	b.ResetTimer()

	for n := 0; n < b.N; n++ {
		h(fctx)
	}

	utils.AssertEqual(b, fiber.StatusTeapot, fctx.Response.Header.StatusCode())
}

// go test -v -run=^$ -bench=Benchmark_Middleware_CSRF_GenerateToken -benchmem -count=4
func Benchmark_Middleware_CSRF_GenerateToken(b *testing.B) {
	app := fiber.New()

	app.Use(New())
	app.Get("/", func(c *fiber.Ctx) error {
		return c.SendStatus(fiber.StatusTeapot)
	})

	fctx := &fasthttp.RequestCtx{}
	h := app.Handler()
	ctx := &fasthttp.RequestCtx{}

	// Generate CSRF token
	ctx.Request.Header.SetMethod("GET")
	b.ReportAllocs()
	b.ResetTimer()

	for n := 0; n < b.N; n++ {
		h(fctx)
	}

	utils.AssertEqual(b, fiber.StatusTeapot, fctx.Response.Header.StatusCode())
>>>>>>> 87faeda5
}<|MERGE_RESOLUTION|>--- conflicted
+++ resolved
@@ -240,7 +240,7 @@
 func Test_CSRF_From_Custom(t *testing.T) {
 	app := fiber.New()
 
-	extractor := func(c *fiber.Ctx) (string, error) {
+	extractor := func(c fiber.Ctx) (string, error) {
 		body := string(c.Body())
 		// Generate the correct extractor to get the token from the correct location
 		selectors := strings.Split(body, "=")
@@ -253,7 +253,7 @@
 
 	app.Use(New(Config{Extractor: extractor}))
 
-	app.Post("/", func(c *fiber.Ctx) error {
+	app.Post("/", func(c fiber.Ctx) error {
 		return c.SendStatus(fiber.StatusOK)
 	})
 
@@ -264,7 +264,7 @@
 	ctx.Request.Header.SetMethod("POST")
 	ctx.Request.Header.Set(fiber.HeaderContentType, fiber.MIMETextPlain)
 	h(ctx)
-	utils.AssertEqual(t, 403, ctx.Response.StatusCode())
+	require.Equal(t, 403, ctx.Response.StatusCode())
 
 	// Generate CSRF token
 	ctx.Request.Reset()
@@ -278,7 +278,7 @@
 	ctx.Request.Header.Set(fiber.HeaderContentType, fiber.MIMETextPlain)
 	ctx.Request.SetBodyString("_csrf=" + token)
 	h(ctx)
-	utils.AssertEqual(t, 200, ctx.Response.StatusCode())
+	require.Equal(t, 200, ctx.Response.StatusCode())
 }
 
 func Test_CSRF_ErrorHandler_InvalidToken(t *testing.T) {
@@ -338,12 +338,8 @@
 	ctx.Response.Reset()
 	ctx.Request.Header.SetMethod("POST")
 	h(ctx)
-<<<<<<< HEAD
 	require.Equal(t, 419, ctx.Response.StatusCode())
 	require.Equal(t, "empty CSRF token", string(ctx.Response.Body()))
-=======
-	utils.AssertEqual(t, 419, ctx.Response.StatusCode())
-	utils.AssertEqual(t, "empty CSRF token", string(ctx.Response.Body()))
 }
 
 // TODO: use this test case and make the unsafe header value bug from https://github.com/gofiber/fiber/issues/2045 reproducible and permanently fixed/tested by this testcase
@@ -351,13 +347,13 @@
 //	app := fiber.New()
 //
 //	app.Use(New())
-//	app.Get("/", func(c *fiber.Ctx) error {
+//	app.Get("/", func(c fiber.Ctx) error {
 //		return c.SendStatus(fiber.StatusOK)
 //	})
-//	app.Get("/test", func(c *fiber.Ctx) error {
+//	app.Get("/test", func(c fiber.Ctx) error {
 //		return c.SendStatus(fiber.StatusOK)
 //	})
-//	app.Post("/", func(c *fiber.Ctx) error {
+//	app.Post("/", func(c fiber.Ctx) error {
 //		return c.SendStatus(fiber.StatusOK)
 //	})
 //
@@ -402,7 +398,7 @@
 	app := fiber.New()
 
 	app.Use(New())
-	app.Get("/", func(c *fiber.Ctx) error {
+	app.Get("/", func(c fiber.Ctx) error {
 		return c.SendStatus(fiber.StatusTeapot)
 	})
 
@@ -426,7 +422,7 @@
 		h(fctx)
 	}
 
-	utils.AssertEqual(b, fiber.StatusTeapot, fctx.Response.Header.StatusCode())
+	require.Equal(b, fiber.StatusTeapot, fctx.Response.Header.StatusCode())
 }
 
 // go test -v -run=^$ -bench=Benchmark_Middleware_CSRF_GenerateToken -benchmem -count=4
@@ -434,7 +430,7 @@
 	app := fiber.New()
 
 	app.Use(New())
-	app.Get("/", func(c *fiber.Ctx) error {
+	app.Get("/", func(c fiber.Ctx) error {
 		return c.SendStatus(fiber.StatusTeapot)
 	})
 
@@ -451,6 +447,5 @@
 		h(fctx)
 	}
 
-	utils.AssertEqual(b, fiber.StatusTeapot, fctx.Response.Header.StatusCode())
->>>>>>> 87faeda5
+	require.Equal(b, fiber.StatusTeapot, fctx.Response.Header.StatusCode())
 }