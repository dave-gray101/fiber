package csrf

import (
<<<<<<< HEAD
=======
	"log"
>>>>>>> 61a33361
	"net/textproto"
	"strings"
	"time"

	"github.com/gofiber/fiber/v3"
	"github.com/gofiber/utils/v2"
)

// Config defines the config for middleware.
type Config struct {
	// Next defines a function to skip this middleware when returned true.
	//
	// Optional. Default: nil
	Next func(c fiber.Ctx) bool

	// KeyLookup is a string in the form of "<source>:<key>" that is used
	// to create an Extractor that extracts the token from the request.
	// Possible values:
	// - "header:<name>"
	// - "query:<name>"
	// - "param:<name>"
	// - "form:<name>"
	// - "cookie:<name>"
	//
	// Ignored if an Extractor is explicitly set.
	//
	// Optional. Default: "header:X-CSRF-Token"
	KeyLookup string

	// Name of the session cookie. This cookie will store session key.
	// Optional. Default value "csrf_".
	CookieName string

	// Domain of the CSRF cookie.
	// Optional. Default value "".
	CookieDomain string

	// Path of the CSRF cookie.
	// Optional. Default value "".
	CookiePath string

	// Indicates if CSRF cookie is secure.
	// Optional. Default value false.
	CookieSecure bool

	// Indicates if CSRF cookie is HTTP only.
	// Optional. Default value false.
	CookieHTTPOnly bool

	// Value of SameSite cookie.
	// Optional. Default value "Lax".
	CookieSameSite string

	// Decides whether cookie should last for only the browser sesison.
	// Ignores Expiration if set to true
	CookieSessionOnly bool

	// Expiration is the duration before csrf token will expire
	//
	// Optional. Default: 1 * time.Hour
	Expiration time.Duration

	// Store is used to store the state of the middleware
	//
	// Optional. Default: memory.New()
	Storage fiber.Storage

	// Context key to store generated CSRF token into context.
	// If left empty, token will not be stored in context.
	//
	// Optional. Default: ""
	ContextKey string

	// KeyGenerator creates a new CSRF token
	//
	// Optional. Default: utils.UUID
	KeyGenerator func() string

<<<<<<< HEAD
=======
	// Deprecated: Please use Expiration
	CookieExpires time.Duration

	// Deprecated: Please use Cookie* related fields
	Cookie *fiber.Cookie

	// Deprecated: Please use KeyLookup
	TokenLookup string

>>>>>>> 61a33361
	// ErrorHandler is executed when an error is returned from fiber.Handler.
	//
	// Optional. Default: DefaultErrorHandler
	ErrorHandler fiber.ErrorHandler

	// Extractor returns the csrf token
	//
	// If set this will be used in place of an Extractor based on KeyLookup.
	//
	// Optional. Default will create an Extractor based on KeyLookup.
	Extractor func(c fiber.Ctx) (string, error)
}

const HeaderName = "X-Csrf-Token"

// ConfigDefault is the default config
var ConfigDefault = Config{
	KeyLookup:      "header:" + HeaderName,
	CookieName:     "csrf_",
	CookieSameSite: "Lax",
	Expiration:     1 * time.Hour,
	KeyGenerator:   utils.UUID,
	ErrorHandler:   defaultErrorHandler,
	Extractor:      CsrfFromHeader(HeaderName),
}

// default ErrorHandler that process return error from fiber.Handler
<<<<<<< HEAD
var defaultErrorHandler = func(c fiber.Ctx, err error) error {
=======
func defaultErrorHandler(_ *fiber.Ctx, _ error) error {
>>>>>>> 61a33361
	return fiber.ErrForbidden
}

// Helper function to set default values
func configDefault(config ...Config) Config {
	// Return default config if nothing provided
	if len(config) < 1 {
		return ConfigDefault
	}

	// Override default config
	cfg := config[0]

	// Set default values
<<<<<<< HEAD
=======
	if cfg.TokenLookup != "" {
		log.Printf("[CSRF] TokenLookup is deprecated, please use KeyLookup\n")
		cfg.KeyLookup = cfg.TokenLookup
	}
	if int(cfg.CookieExpires.Seconds()) > 0 {
		log.Printf("[CSRF] CookieExpires is deprecated, please use Expiration\n")
		cfg.Expiration = cfg.CookieExpires
	}
	if cfg.Cookie != nil {
		log.Printf("[CSRF] Cookie is deprecated, please use Cookie* related fields\n")
		if cfg.Cookie.Name != "" {
			cfg.CookieName = cfg.Cookie.Name
		}
		if cfg.Cookie.Domain != "" {
			cfg.CookieDomain = cfg.Cookie.Domain
		}
		if cfg.Cookie.Path != "" {
			cfg.CookiePath = cfg.Cookie.Path
		}
		cfg.CookieSecure = cfg.Cookie.Secure
		cfg.CookieHTTPOnly = cfg.Cookie.HTTPOnly
		if cfg.Cookie.SameSite != "" {
			cfg.CookieSameSite = cfg.Cookie.SameSite
		}
	}
>>>>>>> 61a33361
	if cfg.KeyLookup == "" {
		cfg.KeyLookup = ConfigDefault.KeyLookup
	}
	if int(cfg.Expiration.Seconds()) <= 0 {
		cfg.Expiration = ConfigDefault.Expiration
	}
	if cfg.CookieName == "" {
		cfg.CookieName = ConfigDefault.CookieName
	}
	if cfg.CookieSameSite == "" {
		cfg.CookieSameSite = ConfigDefault.CookieSameSite
	}
	if cfg.KeyGenerator == nil {
		cfg.KeyGenerator = ConfigDefault.KeyGenerator
	}
	if cfg.ErrorHandler == nil {
		cfg.ErrorHandler = ConfigDefault.ErrorHandler
	}

	// Generate the correct extractor to get the token from the correct location
	selectors := strings.Split(cfg.KeyLookup, ":")

	const numParts = 2
	if len(selectors) != numParts {
		panic("[CSRF] KeyLookup must in the form of <source>:<key>")
	}

	if cfg.Extractor == nil {
		// By default we extract from a header
		cfg.Extractor = CsrfFromHeader(textproto.CanonicalMIMEHeaderKey(selectors[1]))

		switch selectors[0] {
		case "form":
			cfg.Extractor = CsrfFromForm(selectors[1])
		case "query":
			cfg.Extractor = CsrfFromQuery(selectors[1])
		case "param":
			cfg.Extractor = CsrfFromParam(selectors[1])
		case "cookie":
			cfg.Extractor = CsrfFromCookie(selectors[1])
		}
	}

	return cfg
}<|MERGE_RESOLUTION|>--- conflicted
+++ resolved
@@ -1,10 +1,6 @@
 package csrf
 
 import (
-<<<<<<< HEAD
-=======
-	"log"
->>>>>>> 61a33361
 	"net/textproto"
 	"strings"
 	"time"
@@ -83,18 +79,6 @@
 	// Optional. Default: utils.UUID
 	KeyGenerator func() string
 
-<<<<<<< HEAD
-=======
-	// Deprecated: Please use Expiration
-	CookieExpires time.Duration
-
-	// Deprecated: Please use Cookie* related fields
-	Cookie *fiber.Cookie
-
-	// Deprecated: Please use KeyLookup
-	TokenLookup string
-
->>>>>>> 61a33361
 	// ErrorHandler is executed when an error is returned from fiber.Handler.
 	//
 	// Optional. Default: DefaultErrorHandler
@@ -122,11 +106,7 @@
 }
 
 // default ErrorHandler that process return error from fiber.Handler
-<<<<<<< HEAD
-var defaultErrorHandler = func(c fiber.Ctx, err error) error {
-=======
-func defaultErrorHandler(_ *fiber.Ctx, _ error) error {
->>>>>>> 61a33361
+func defaultErrorHandler(_ fiber.Ctx, _ error) error {
 	return fiber.ErrForbidden
 }
 
@@ -141,34 +121,6 @@
 	cfg := config[0]
 
 	// Set default values
-<<<<<<< HEAD
-=======
-	if cfg.TokenLookup != "" {
-		log.Printf("[CSRF] TokenLookup is deprecated, please use KeyLookup\n")
-		cfg.KeyLookup = cfg.TokenLookup
-	}
-	if int(cfg.CookieExpires.Seconds()) > 0 {
-		log.Printf("[CSRF] CookieExpires is deprecated, please use Expiration\n")
-		cfg.Expiration = cfg.CookieExpires
-	}
-	if cfg.Cookie != nil {
-		log.Printf("[CSRF] Cookie is deprecated, please use Cookie* related fields\n")
-		if cfg.Cookie.Name != "" {
-			cfg.CookieName = cfg.Cookie.Name
-		}
-		if cfg.Cookie.Domain != "" {
-			cfg.CookieDomain = cfg.Cookie.Domain
-		}
-		if cfg.Cookie.Path != "" {
-			cfg.CookiePath = cfg.Cookie.Path
-		}
-		cfg.CookieSecure = cfg.Cookie.Secure
-		cfg.CookieHTTPOnly = cfg.Cookie.HTTPOnly
-		if cfg.Cookie.SameSite != "" {
-			cfg.CookieSameSite = cfg.Cookie.SameSite
-		}
-	}
->>>>>>> 61a33361
 	if cfg.KeyLookup == "" {
 		cfg.KeyLookup = ConfigDefault.KeyLookup
 	}
