--- conflicted
+++ resolved
@@ -186,13 +186,7 @@
 		},
 	}))
 
-<<<<<<< HEAD
-	resp, err := app.Test(httptest.NewRequest("GET", "/", nil))
+	resp, err := app.Test(httptest.NewRequest(fiber.MethodGet, "/", nil))
 	require.NoError(t, err)
 	require.Equal(t, fiber.StatusNotFound, resp.StatusCode)
-=======
-	resp, err := app.Test(httptest.NewRequest(fiber.MethodGet, "/", nil))
-	utils.AssertEqual(t, nil, err)
-	utils.AssertEqual(t, fiber.StatusNotFound, resp.StatusCode)
->>>>>>> 61a33361
 }