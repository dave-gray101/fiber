--- conflicted
+++ resolved
@@ -8,27 +8,12 @@
 	"sync"
 	"time"
 
-<<<<<<< HEAD
 	"github.com/gofiber/fiber/v3"
 	"github.com/gofiber/utils/v2"
+
 	"github.com/valyala/fasthttp"
 )
 
-=======
-	"github.com/gofiber/fiber/v2"
-	"github.com/gofiber/fiber/v2/log"
-	"github.com/gofiber/fiber/v2/utils"
-
-	"github.com/valyala/fasthttp"
-)
-
-// New is deprecated
-func New(config Config) fiber.Handler {
-	log.Warn("[PROXY] proxy.New is deprecated, please use proxy.Balancer instead")
-	return Balancer(config)
-}
-
->>>>>>> e91b02b3
 // Balancer creates a load balancer among multiple upstream servers
 func Balancer(config Config) fiber.Handler {
 	// Set default config
@@ -147,10 +132,7 @@
 
 // Do performs the given http request and fills the given http response.
 // This method can be used within a fiber.Handler
-<<<<<<< HEAD
 func Do(c fiber.Ctx, addr string, clients ...*fasthttp.Client) error {
-=======
-func Do(c *fiber.Ctx, addr string, clients ...*fasthttp.Client) error {
 	return doAction(c, addr, func(cli *fasthttp.Client, req *fasthttp.Request, resp *fasthttp.Response) error {
 		return cli.Do(req, resp)
 	}, clients...)
@@ -159,7 +141,7 @@
 // DoRedirects performs the given http request and fills the given http response, following up to maxRedirectsCount redirects.
 // When the redirect count exceeds maxRedirectsCount, ErrTooManyRedirects is returned.
 // This method can be used within a fiber.Handler
-func DoRedirects(c *fiber.Ctx, addr string, maxRedirectsCount int, clients ...*fasthttp.Client) error {
+func DoRedirects(c fiber.Ctx, addr string, maxRedirectsCount int, clients ...*fasthttp.Client) error {
 	return doAction(c, addr, func(cli *fasthttp.Client, req *fasthttp.Request, resp *fasthttp.Response) error {
 		return cli.DoRedirects(req, resp, maxRedirectsCount)
 	}, clients...)
@@ -167,7 +149,7 @@
 
 // DoDeadline performs the given request and waits for response until the given deadline.
 // This method can be used within a fiber.Handler
-func DoDeadline(c *fiber.Ctx, addr string, deadline time.Time, clients ...*fasthttp.Client) error {
+func DoDeadline(c fiber.Ctx, addr string, deadline time.Time, clients ...*fasthttp.Client) error {
 	return doAction(c, addr, func(cli *fasthttp.Client, req *fasthttp.Request, resp *fasthttp.Response) error {
 		return cli.DoDeadline(req, resp, deadline)
 	}, clients...)
@@ -175,19 +157,18 @@
 
 // DoTimeout performs the given request and waits for response during the given timeout duration.
 // This method can be used within a fiber.Handler
-func DoTimeout(c *fiber.Ctx, addr string, timeout time.Duration, clients ...*fasthttp.Client) error {
+func DoTimeout(c fiber.Ctx, addr string, timeout time.Duration, clients ...*fasthttp.Client) error {
 	return doAction(c, addr, func(cli *fasthttp.Client, req *fasthttp.Request, resp *fasthttp.Response) error {
 		return cli.DoTimeout(req, resp, timeout)
 	}, clients...)
 }
 
 func doAction(
-	c *fiber.Ctx,
+	c fiber.Ctx,
 	addr string,
 	action func(cli *fasthttp.Client, req *fasthttp.Request, resp *fasthttp.Response) error,
 	clients ...*fasthttp.Client,
 ) error {
->>>>>>> e91b02b3
 	var cli *fasthttp.Client
 
 	// set local or global client
